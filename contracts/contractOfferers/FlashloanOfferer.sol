--- conflicted
+++ resolved
@@ -184,15 +184,11 @@
                 }
             }
 
-<<<<<<< HEAD
-            _processDepositOrWithdrawal(fulfiller, minimumReceivedItem, context);
-=======
             _processDepositOrWithdrawal(
                 fulfiller,
                 minimumReceivedItem,
                 context
             );
->>>>>>> 4b7ff215
         } else {
             revert InvalidTotalMinimumReceivedItems();
         }
@@ -509,22 +505,9 @@
     function _copySpentAsReceivedToSelf(
         SpentItem calldata spentItem
     ) internal view returns (ReceivedItem memory receivedItem) {
-<<<<<<< HEAD
-        // assembly {
-        //     calldatacopy(receivedItem, spentItem.offset, 0x80)
-        //     mstore(add(receivedItem, 0x80), address())
-        // }
-
-        // TODO: @djviau Figure out the `spentItem.offset` issue.
-        address _address;
-
-        assembly {
-            _address := address()
-=======
         assembly {
             calldatacopy(receivedItem, spentItem, 0x80)
             mstore(add(receivedItem, 0x80), address())
->>>>>>> 4b7ff215
         }
 
         return
