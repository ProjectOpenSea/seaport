// SPDX-License-Identifier: MIT
pragma solidity ^0.8.17;

import { MerkleLib } from "./MerkleLib.sol";

error TokenIdNotFound();

struct HashAndIntTuple {
    uint256 num;
    bytes32 hash;
}

/**
 * @notice Helper library for calculating criteria resolver Merkle roots and
 *         proofs from integer token ids.
 */
library CriteriaHelperLib {
    error CannotDeriveRootForSingleTokenId();
    error CannotDeriveProofForSingleTokenId();

    /**
     * @notice Calculate the Merkle root of a criteria tree containing the given
     *         integer token ids.
     */
    function criteriaRoot(
        uint256[] memory tokenIds
    ) internal pure returns (bytes32) {
        if (tokenIds.length == 0) {
            return bytes32(0);
        } else if (tokenIds.length == 1) {
            revert CannotDeriveRootForSingleTokenId();
        } else {
            return
                MerkleLib.getRoot(
                    toSortedHashes(tokenIds),
                    MerkleLib.merkleHash
                );
        }
    }

    /**
     * @notice Calculate the Merkle proof that the given token id is a member of
     *         the criteria tree containing the provided tokenIds.
     */
    function criteriaProof(
        uint256[] memory tokenIds,
        uint256 id
    ) internal pure returns (bytes32[] memory) {
        if (tokenIds.length == 0) {
            return new bytes32[](0);
        } else if (tokenIds.length == 1) {
            revert CannotDeriveProofForSingleTokenId();
        } else {
            bytes32 idHash = keccak256(abi.encode(id));
            uint256 idx;
            bool found;
            bytes32[] memory idHashes = toSortedHashes(tokenIds);
            uint256 idHashesLength = idHashes.length;
            for (; idx < idHashesLength; idx++) {
                if (idHashes[idx] == idHash) {
                    found = true;
                    break;
                }
            }
            if (!found) revert TokenIdNotFound();
            return MerkleLib.getProof(idHashes, idx, MerkleLib.merkleHash);
        }
    }

    /**
     * @notice Sort an array of integer token ids by their hashed values.
     */
    function sortByHash(
        uint256[] memory tokenIds
    ) internal pure returns (uint256[] memory sortedIds) {
<<<<<<< HEAD
        uint256 tokenIdsLength = tokenIds.length;
        HashAndIntTuple[] memory toSort = new HashAndIntTuple[](
            tokenIdsLength
        );        
        for (uint256 i = 0; i < tokenIdsLength; i++) {
=======
        // Instantiate a new array of HashAndIntTuple structs.
        HashAndIntTuple[] memory toSort = new HashAndIntTuple[](
            tokenIds.length
        );

        // Populate the array of HashAndIntTuple structs.
        for (uint256 i = 0; i < tokenIds.length; i++) {
>>>>>>> 22ea29df
            toSort[i] = HashAndIntTuple(
                tokenIds[i],
                keccak256(abi.encode(tokenIds[i]))
            );
        }

        // Sort the array of HashAndIntTuple structs.
        _quickSort(toSort, 0, int256(toSort.length - 1));

<<<<<<< HEAD
        sortedIds = new uint256[](tokenIdsLength);
        for (uint256 i = 0; i < tokenIdsLength; i++) {
=======
        // Populate the sortedIds array with the sorted token ids.
        sortedIds = new uint256[](tokenIds.length);
        for (uint256 i = 0; i < tokenIds.length; i++) {
>>>>>>> 22ea29df
            sortedIds[i] = toSort[i].num;
        }
    }

    /**
     * @notice Convert an array of integer token ids to a sorted array of
     *         their hashed values.
     */
    function toSortedHashes(
        uint256[] memory tokenIds
    ) internal pure returns (bytes32[] memory hashes) {
        // Instantiate a new array of hashes.
        hashes = new bytes32[](tokenIds.length);

        // Sort the token ids by their hashes.
        uint256[] memory ids = sortByHash(tokenIds);
<<<<<<< HEAD
        uint256 idsLength = ids.length;
        for (uint256 i; i < idsLength; ++i) {
=======

        // Hash each token id and store it in the hashes array.
        for (uint256 i; i < ids.length; ++i) {
>>>>>>> 22ea29df
            hashes[i] = keccak256(abi.encode(ids[i]));
        }
    }

    /**
     *  @dev This function performs the quick sort algorithm to sort an array of
     *       HashAndIntTuple structs.
     *
     *  @param arr   The array of HashAndIntTuple structs to be sorted.
     *  @param left  The starting index of the segment to be sorted.
     *  @param right The ending index of the segment to be sorted.
     */
    function _quickSort(
        HashAndIntTuple[] memory arr,
        int256 left,
        int256 right
    ) internal pure {
        // Initialize pointers i and j to the left and right ends of the array
        // segment.
        int256 i = left;
        int256 j = right;

        // If the segment has one element or none, it's already sorted.
        if (i == j) return;

        // Pick a 'pivot' element from the middle of the list.
        bytes32 pivot = arr[uint256(left + (right - left) / 2)].hash;

        // The main loop to rearrange elements around the pivot.
        while (i <= j) {
            // Find an element larger than or equal to the pivot from the left.
            while (arr[uint256(i)].hash < pivot) i++;

            // Find an element smaller than or equal to the pivot from the
            // right.
            while (pivot < arr[uint256(j)].hash) j--;

            // Swap the elements at i and j if needed.
            if (i <= j) {
                (arr[uint256(i)], arr[uint256(j)]) = (
                    arr[uint256(j)],
                    arr[uint256(i)]
                );
                i++;
                j--;
            }
        }

        // Recursively sort the segment before 'j'.
        if (left < j) _quickSort(arr, left, j);

        // Recursively sort the segment after 'i'.
        if (i < right) _quickSort(arr, i, right);
    }
}<|MERGE_RESOLUTION|>--- conflicted
+++ resolved
@@ -73,21 +73,13 @@
     function sortByHash(
         uint256[] memory tokenIds
     ) internal pure returns (uint256[] memory sortedIds) {
-<<<<<<< HEAD
+        // Instantiate a new array of HashAndIntTuple structs.
         uint256 tokenIdsLength = tokenIds.length;
         HashAndIntTuple[] memory toSort = new HashAndIntTuple[](
             tokenIdsLength
-        );        
+        );  
+        // Populate the array of HashAndIntTuple structs.      
         for (uint256 i = 0; i < tokenIdsLength; i++) {
-=======
-        // Instantiate a new array of HashAndIntTuple structs.
-        HashAndIntTuple[] memory toSort = new HashAndIntTuple[](
-            tokenIds.length
-        );
-
-        // Populate the array of HashAndIntTuple structs.
-        for (uint256 i = 0; i < tokenIds.length; i++) {
->>>>>>> 22ea29df
             toSort[i] = HashAndIntTuple(
                 tokenIds[i],
                 keccak256(abi.encode(tokenIds[i]))
@@ -96,15 +88,9 @@
 
         // Sort the array of HashAndIntTuple structs.
         _quickSort(toSort, 0, int256(toSort.length - 1));
-
-<<<<<<< HEAD
+        // Populate the sortedIds array with the sorted token ids.
         sortedIds = new uint256[](tokenIdsLength);
         for (uint256 i = 0; i < tokenIdsLength; i++) {
-=======
-        // Populate the sortedIds array with the sorted token ids.
-        sortedIds = new uint256[](tokenIds.length);
-        for (uint256 i = 0; i < tokenIds.length; i++) {
->>>>>>> 22ea29df
             sortedIds[i] = toSort[i].num;
         }
     }
@@ -121,14 +107,8 @@
 
         // Sort the token ids by their hashes.
         uint256[] memory ids = sortByHash(tokenIds);
-<<<<<<< HEAD
-        uint256 idsLength = ids.length;
-        for (uint256 i; i < idsLength; ++i) {
-=======
-
         // Hash each token id and store it in the hashes array.
         for (uint256 i; i < ids.length; ++i) {
->>>>>>> 22ea29df
             hashes[i] = keccak256(abi.encode(ids[i]));
         }
     }
