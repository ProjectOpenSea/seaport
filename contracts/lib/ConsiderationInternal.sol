--- conflicted
+++ resolved
@@ -1608,15 +1608,9 @@
                 0,
                 0x23b872dd00000000000000000000000000000000000000000000000000000000
             )
-<<<<<<< HEAD
-            mstore(4, from) // Append the "from" argument.
-            mstore(36, to) // Append the "to" argument.
-            mstore(68, amount) // Append the "amount" argument.
-=======
             mstore(0x04, from) // Append the "from" argument.
             mstore(0x24, to) // Append the "to" argument.
             mstore(0x44, amount) // Append the "amount" argument.
->>>>>>> 1bfb2ad1
 
             // Use 100 as the length of our calldata equals 4 + 32 * 3. Use
             // 0 and 32 to copy up to 32 bytes of return data to scratch space.
@@ -1639,50 +1633,6 @@
             // If the transfer failed or it returned nothing:
             // Group these because they should be uncommon.
             if iszero(and(success, iszero(iszero(returndatasize())))) {
-<<<<<<< HEAD
-                // If the token has no code or the transfer failed:
-                if iszero(and(iszero(iszero(extcodesize(token))), success)) {
-                    // If the transfer failed:
-                    if iszero(success) {
-                        // If it was due to a revert:
-                        if iszero(callStatus) {
-                            // If it returned a message, bubble it up:
-                            if returndatasize() {
-                                // Copy returndata to memory, overwriting existing memory.
-                                returndatacopy(0, 0, returndatasize())
-
-                                // Revert, specifying memory region with copied returndata.
-                                revert(0, returndatasize())
-                            }
-
-                            // Otherwise revert with a generic error message.
-                            mstore(
-                                0,
-                                // abi.encodeWithSignature("TokenTransferGenericFailure(address,address,address,uint256,uint256)")
-                                0xf486bc8700000000000000000000000000000000000000000000000000000000
-                            )
-                            mstore(4, token)
-                            mstore(36, from)
-                            mstore(68, to)
-                            mstore(100, 0)
-                            mstore(132, amount)
-
-                            revert(0, 164) // We use 164 because its the result of 4 + 32 * 5.
-                        }
-
-                        // Otherwise revert with a message about the token returning false.
-                        mstore(
-                            0,
-                            // abi.encodeWithSignature("BadReturnValueFromERC20OnTransfer(address,address,address,uint256)")
-                            0x9889192300000000000000000000000000000000000000000000000000000000
-                        )
-                        mstore(4, token)
-                        mstore(36, from)
-                        mstore(68, to)
-                        mstore(100, amount)
-
-                        revert(0, 132) // We use 132 because its the result of 4 + 32 * 4.
-=======
                 // If the token has no code, revert.
                 if iszero(extcodesize(token)) {
                     mstore(
@@ -1704,23 +1654,15 @@
 
                         // Revert, specifying memory with copied returndata.
                         revert(0, returndatasize())
->>>>>>> 1bfb2ad1
                     }
 
-                    // Otherwise revert with a message about the token not being a contract.
+                    // Otherwise revert with a generic error message.
                     mstore(
                         0,
-                        // abi.encodeWithSignature("NoContract(address)")
-                        0x5f15d67200000000000000000000000000000000000000000000000000000000
+                        // abi.encodeWithSignature("TokenTransferGenericFailure(address,address,address,uint256,uint256)")
+                        0xf486bc8700000000000000000000000000000000000000000000000000000000
                     )
                     mstore(4, token)
-<<<<<<< HEAD
-
-                    revert(0, 36) // We use 36 because its the result of 4 + 32.
-                }
-
-                // Otherwise the token just returned nothing but succeeded all other regards.
-=======
                     mstore(0x24, from)
                     mstore(0x44, to)
                     mstore(0x64, 0)
@@ -1732,7 +1674,6 @@
                 // Otherwise the token just returned nothing but otherwise
                 // succeeded — no need to optimize for this as it's not
                 // technically ERC20 compliant.
->>>>>>> 1bfb2ad1
             }
         }
     }
