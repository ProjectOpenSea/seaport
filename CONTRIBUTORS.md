--- conflicted
+++ resolved
@@ -28,10 +28,7 @@
 UncarvedBlock                  | `uncarvedblock.eth`
 Zoraiz Mahmood                 | `zorz.eth`
 tserg                          | `tserg.eth`
-<<<<<<< HEAD
-Rotcivegaf                     | `Rotciegaf.eth`
-=======
 cygaar                         | `cygaar.eth`
 Meta0xNull                     | `meta0xnull.eth`
 sach1r0                        |
->>>>>>> a065f9c8
+Rotcivegaf                     | `Rotciegaf.eth`