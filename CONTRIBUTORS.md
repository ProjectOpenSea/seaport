--- conflicted
+++ resolved
@@ -59,9 +59,6 @@
 hrkrshnn                       | `hrkrshnn.eth`
 axic                           | `axic.eth`
 leastwood                      | `leastwood.eth`
-<<<<<<< HEAD
-dmitriia                       |
-=======
 0xsanson                       | `sanson.eth`
 blockdev                       | `blockd3v.eth`
->>>>>>> 9b82d869
+dmitriia                       |