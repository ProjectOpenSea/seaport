--- conflicted
+++ resolved
@@ -32,9 +32,6 @@
 cygaar                         | `cygaar.eth`
 Meta0xNull                     | `meta0xnull.eth`
 sach1r0                        |
-<<<<<<< HEAD
-Rotcivegaf                     | `Rotciegaf.eth`
-=======
 gpersoon                       | `gpersoon.eth`
 Matt Solomon                   | `msolomon.eth`
 Weikang Song                   | `weikangs.eth`
@@ -50,4 +47,4 @@
 FlameHorizon                   |
 vdrg                           |
 Ellahi                         | `ellahi.eth`
->>>>>>> 7a22ad54
+Rotcivegaf                     | `Rotciegaf.eth`