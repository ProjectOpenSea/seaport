--- conflicted
+++ resolved
@@ -37,21 +37,6 @@
         ]);
     }
 
-<<<<<<< HEAD
-    function actionName(FuzzTestContext memory context) internal returns (string memory) {
-      bytes4 selector = action(context);
-      if (selector == 0xe7acab24) return "fulfillAdvancedOrder";
-      if (selector == 0x87201b41) return "fulfillAvailableAdvancedOrders";
-      if (selector == 0xed98a574) return "fulfillAvailableOrders";
-      if (selector == 0xfb0f3ee1) return "fulfillBasicOrder";
-      if (selector == 0x00000000) return "fulfillBasicOrder_efficient_6GL6yc";
-      if (selector == 0xb3a34c4c) return "fulfillOrder";
-      if (selector == 0xf2d12b12) return "matchAdvancedOrders";
-      if (selector == 0xa8174404) return "matchOrders";
-
-      revert("Unknown selector");
-  }
-=======
     function actionName(
         FuzzTestContext memory context
     ) internal returns (string memory) {
@@ -64,8 +49,9 @@
         if (selector == 0xb3a34c4c) return "fulfillOrder";
         if (selector == 0xf2d12b12) return "matchAdvancedOrders";
         if (selector == 0xa8174404) return "matchOrders";
-    }
->>>>>>> f054387d
+
+        revert("Unknown selector");
+    }
 
     /**
      * @dev Get an array of all possible "actions," i.e. "which Seaport
