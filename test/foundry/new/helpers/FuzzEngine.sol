// SPDX-License-Identifier: MIT
pragma solidity ^0.8.17;

import "forge-std/console.sol";

import "seaport-sol/SeaportSol.sol";

import { BaseOrderTest } from "../BaseOrderTest.sol";

import {
    FuzzGeneratorContext,
    FuzzGeneratorContextLib
} from "./FuzzGeneratorContextLib.sol";

import {
    FuzzTestContext,
    FuzzTestContextLib,
    FuzzParams
} from "./FuzzTestContextLib.sol";

import {
    AdvancedOrdersSpace,
    AdvancedOrdersSpaceGenerator,
    TestStateGenerator
} from "./FuzzGenerators.sol";

import { FuzzChecks } from "./FuzzChecks.sol";

import { FuzzDerivers } from "./FuzzDerivers.sol";

import { FuzzEngineLib } from "./FuzzEngineLib.sol";

import { FuzzHelpers } from "./FuzzHelpers.sol";

import { CheckHelpers, FuzzSetup } from "./FuzzSetup.sol";

/**
 * @notice Base test contract for FuzzEngine. Fuzz tests should inherit this.
 *         Includes the setup and helper functions from BaseOrderTest.
 *
 *         The BaseOrderTest used in this fuzz engine is not the same as the
 *         BaseOrderTest contract used in the legacy tests.  The relative path
 *         for the relevant version is `test/foundry/new/BaseOrderTest.sol`.
 *
 *         Running test_fuzz_validOrders in FuzzMain triggers the following
 *         lifecycle. First, a pseudorandom `FuzzTestContext` is generated from
 *         the FuzzParams. The important bits of his phase are order and action
 *         generation. Then, the fuzz derivers are run to derive values
 *         such as fulfillments and executions from the orders. Next, the
 *         setup phase is run to set up the necessary conditions for a test to
 *         pass, including minting the necessary tokens and setting up the
 *         necessary approvals. The setup phase also lays out the expectations
 *         for the post-execution state of the test. Then, during the execution
 *         phase, some Seaport function gets called according the the action
 *         determined by the seed in the FuzzParams. Finally, the checks phase
 *         runs all registered checks to ensure that the post-execution state
 *         matches the expectations set up in the setup phase.
 *
 *         The `generate` function in this file calls out to the `generate`
 *         functions in `TestStateGenerator` (responsible for setting up the
 *         order components) and `AdvancedOrdersSpaceGenerator` (responsible for
 *         setting up the orders and actions). The generation phase relies on a
 *         `FuzzGeneratorContext` internally, but it returns a `FuzzTestContext`
 *         struct, which is used throughout the rest of the lifecycle.
 *
 *         The `runDerivers` function in this file serves as a central location
 *         to slot in calls to functions that deterministically derive values
 *         from the state that was created in the generation phase.
 *
 *         The `runSetup` function should hold everything that mutates state,
 *         such as minting and approving tokens.  It also contains the logic
 *         for setting up the expectations for the post-execution state of the
 *         test. Logic for handling unavailable orders and balance checking
 *         will also live here.
 *
 *         The `exec` function is lean and only 1) sets up a prank if the caller
 *         is not the test contract, 2) logs the action, 3) calls the Seaport
 *         function, and adds the values returned by the function call to the
 *         context for later use in checks.
 *
 *         The `checkAll` function runs all of the checks that were registered
 *         throughout the test lifecycle. To add a new check, add a function
 *         to `FuzzChecks` and then register it with `registerCheck`.
 *
 */
contract FuzzEngine is BaseOrderTest, FuzzDerivers, FuzzSetup, FuzzChecks {
    // Use the various builder libraries.  These allow for creating structs in a
    // more readable way.
    using AdvancedOrderLib for AdvancedOrder;
    using AdvancedOrderLib for AdvancedOrder[];
    using OrderComponentsLib for OrderComponents;
    using OrderLib for Order;
    using OrderParametersLib for OrderParameters;

    using CheckHelpers for FuzzTestContext;
    using FuzzEngineLib for FuzzTestContext;
    using FuzzHelpers for AdvancedOrder;
    using FuzzHelpers for AdvancedOrder[];
    using FuzzTestContextLib for FuzzTestContext;

    /**
     * @dev Generate a randomized `FuzzTestContext` from fuzz parameters and run
     *      a `FuzzEngine` test.
     *
     * @param fuzzParams A FuzzParams struct containing fuzzed values.
     */
    function run(FuzzParams memory fuzzParams) internal {
        FuzzTestContext memory context = generate(fuzzParams);
        run(context);
    }

    /**
     * @dev Run a `FuzzEngine` test with the provided FuzzTestContext. Calls the
     *      following test lifecycle functions in order:
     *
     *      1. runDerivers: Run deriver functions for the test.
     *      2. runSetup: Run setup functions for the test.
     *      3. runCheckRegistration: Register checks for the test.
     *      4. exec: Select and call a Seaport function.
     *      5. checkAll: Call all registered checks.
     *
     * @param context A Fuzz test context.
     */
    function run(FuzzTestContext memory context) internal {
        runDerivers(context);
        runSetup(context);
        runCheckRegistration(context);
        exec(context);
        checkAll(context);
    }

    /**
     * @dev Generate a randomized `FuzzTestContext` from fuzz parameters.
     *
     * @param fuzzParams A FuzzParams struct containing fuzzed values.
     */
    function generate(
        FuzzParams memory fuzzParams
    ) internal returns (FuzzTestContext memory) {
        // Set either the optimized version or the reference version of Seaport,
        // depending on the active profile.
        ConsiderationInterface seaport_ = getSeaport();
        // Get the conduit controller, which allows dpeloying and managing
        // conduits.  Conduits are used to transfer tokens between accounts.
        ConduitControllerInterface conduitController_ = getConduitController();

<<<<<<< HEAD
        // Set up a default context.
=======
        // Set up a default FuzzGeneratorContext.  Note that this is only used
        // for the generation pphase.  The `FuzzTestContext` is used throughout
        // the rest of the lifecycle.
>>>>>>> fb8b18e4
        FuzzGeneratorContext memory generatorContext = FuzzGeneratorContextLib
            .from({
                vm: vm,
                seaport: seaport_,
                conduitController: conduitController_,
                erc20s: erc20s,
                erc721s: erc721s,
                erc1155s: erc1155s
            });

        // Generate a pseudorandom order space. The `AdvancedOrdersSpace` is
        // made up of an `OrderComponentsSpace` array and an `isMatchable` bool.
        // Each `OrderComponentsSpace` is a struct with fields that are enums
        // (or arrays of enums) from `SpaceEnums.sol`. In other words, the
        // `AdvancedOrdersSpace` is a container for a set of constrained
        // possibilities.
        AdvancedOrdersSpace memory space = TestStateGenerator.generate(
            fuzzParams.totalOrders,
            fuzzParams.maxOfferItems,
            fuzzParams.maxConsiderationItems,
            generatorContext
        );

        // Generate orders from the space. These are the actual orders that will
        // be used in the test.
        AdvancedOrder[] memory orders = AdvancedOrdersSpaceGenerator.generate(
            space,
            generatorContext
        );

        return
            FuzzTestContextLib
                .from({
                    orders: orders,
                    seaport: seaport_,
                    caller: address(this)
                })
                .withConduitController(conduitController_)
                .withFuzzParams(fuzzParams);
    }

    /**
     * @dev Perform any "deriver" steps necessary before calling `runSetup`.
     *
     *      1. deriveFulfillments: calculate fulfillments and add them to the
     *         test context.
     *      2. deriveMaximumFulfilled: calculate maximumFulfilled and add it to
     *         the test context.
     *      4. TODO: deriveUnavailable.
     *      3. deriveExecutions: calculate expected implicit/explicit executions
     *         and add them to the test context.
     *
     * @param context A Fuzz test context.
     */
    function runDerivers(FuzzTestContext memory context) internal {
        deriveFulfillments(context);
        deriveMaximumFulfilled(context);
        // TODO: deriveUnavailable(context);
        deriveExecutions(context);
    }

    /**
     * @dev Perform any setup steps necessary before calling `exec`.
     *
     *      1. setUpZoneParameters: calculate expected zone hashes and set up
     *         zone related checks for restricted orders.
     *      2. setUpOfferItems: Create and approve offer items for each order.
     *      3. setUpConsiderationItems: Create and approve consideration items
     *         for each order.
     *
     * @param context A Fuzz test context.
     */
    function runSetup(FuzzTestContext memory context) internal {
        // TODO: Scan all orders, look for unavailable orders
        // 1. order has been cancelled
        // 2. order has expired
        // 3. order has not yet started
        // 4. order is already filled
        // 5. order is a contract order and the call to the offerer reverts
        // 6. maximumFullfilled is less than total orders provided and
        //    enough other orders are available
        setUpZoneParameters(context);
        setUpOfferItems(context);
        setUpConsiderationItems(context);
    }

    /**
     * @dev Register checks for the test.
     *
     * @param context A Fuzz test context.
     */
    function runCheckRegistration(FuzzTestContext memory context) internal {
        registerExpectedEvents(context);
        registerCommonChecks(context);
        registerFunctionSpecificChecks(context);
    }

    /**
     * @dev Call an available Seaport function based on the orders in the given
     *      FuzzTestContext. FuzzEngine will deduce which actions are available
     *      for the given orders and call a Seaport function at random using the
     *      context's fuzzParams.seed.
     *
     *      If a caller address is provided in the context, exec will prank the
     *      address before executing the selected action.
     *
     * @param context A Fuzz test context.
     */
    function exec(FuzzTestContext memory context) internal {
        // If the caller is not the zero address, prank the address.
        if (context.caller != address(0)) vm.startPrank(context.caller);

        // Get the action to execute.  The action is derived from the fuzz seed,
        // so it will be the same for each run of the test throughout the entire
        // lifecycle of the test.
        bytes4 _action = context.action();

        // Execute the action.
        if (_action == context.seaport.fulfillOrder.selector) {
            logCall("fulfillOrder");
            AdvancedOrder memory order = context.orders[0];

            context.returnValues.fulfilled = context.seaport.fulfillOrder{
                value: context.getNativeTokensToSupply()
            }(order.toOrder(), context.fulfillerConduitKey);
        } else if (_action == context.seaport.fulfillAdvancedOrder.selector) {
            logCall("fulfillAdvancedOrder");
            AdvancedOrder memory order = context.orders[0];

            context.returnValues.fulfilled = context
                .seaport
                .fulfillAdvancedOrder{
                value: context.getNativeTokensToSupply()
            }(
                order,
                context.criteriaResolvers,
                context.fulfillerConduitKey,
                context.recipient
            );
        } else if (_action == context.seaport.fulfillBasicOrder.selector) {
            logCall("fulfillBasicOrder");

            BasicOrderParameters memory basicOrderParameters = context
                .orders[0]
                .toBasicOrderParameters(context.orders[0].getBasicOrderType());

            basicOrderParameters.fulfillerConduitKey = context
                .fulfillerConduitKey;

            context.returnValues.fulfilled = context.seaport.fulfillBasicOrder{
                value: context.getNativeTokensToSupply()
            }(basicOrderParameters);
        } else if (
            _action ==
            context.seaport.fulfillBasicOrder_efficient_6GL6yc.selector
        ) {
            logCall("fulfillBasicOrder_efficient");

            BasicOrderParameters memory basicOrderParameters = context
                .orders[0]
                .toBasicOrderParameters(context.orders[0].getBasicOrderType());

            basicOrderParameters.fulfillerConduitKey = context
                .fulfillerConduitKey;

            context.returnValues.fulfilled = context
                .seaport
                .fulfillBasicOrder_efficient_6GL6yc{
                value: context.getNativeTokensToSupply()
            }(basicOrderParameters);
        } else if (_action == context.seaport.fulfillAvailableOrders.selector) {
            logCall("fulfillAvailableOrders");
            (
                bool[] memory availableOrders,
                Execution[] memory executions
            ) = context.seaport.fulfillAvailableOrders{
                    value: context.getNativeTokensToSupply()
                }(
                    context.orders.toOrders(),
                    context.offerFulfillments,
                    context.considerationFulfillments,
                    context.fulfillerConduitKey,
                    context.maximumFulfilled
                );

            context.returnValues.availableOrders = availableOrders;
            context.returnValues.executions = executions;
        } else if (
            _action == context.seaport.fulfillAvailableAdvancedOrders.selector
        ) {
            logCall("fulfillAvailableAdvancedOrders");
            (
                bool[] memory availableOrders,
                Execution[] memory executions
            ) = context.seaport.fulfillAvailableAdvancedOrders{
                    value: context.getNativeTokensToSupply()
                }(
                    context.orders,
                    context.criteriaResolvers,
                    context.offerFulfillments,
                    context.considerationFulfillments,
                    context.fulfillerConduitKey,
                    context.recipient,
                    context.maximumFulfilled
                );

            context.returnValues.availableOrders = availableOrders;
            context.returnValues.executions = executions;
        } else if (_action == context.seaport.matchOrders.selector) {
            logCall("matchOrders");
            Execution[] memory executions = context.seaport.matchOrders{
                value: context.getNativeTokensToSupply()
            }(context.orders.toOrders(), context.fulfillments);

            context.returnValues.executions = executions;
        } else if (_action == context.seaport.matchAdvancedOrders.selector) {
            logCall("matchAdvancedOrders");
            Execution[] memory executions = context.seaport.matchAdvancedOrders{
                value: context.getNativeTokensToSupply()
            }(
                context.orders,
                context.criteriaResolvers,
                context.fulfillments,
                context.recipient
            );

            context.returnValues.executions = executions;
        } else if (_action == context.seaport.cancel.selector) {
            logCall("cancel");
            AdvancedOrder[] memory orders = context.orders;
            OrderComponents[] memory orderComponents = new OrderComponents[](
                orders.length
            );

            for (uint256 i; i < orders.length; ++i) {
                AdvancedOrder memory order = orders[i];
                orderComponents[i] = order
                    .toOrder()
                    .parameters
                    .toOrderComponents(context.counter);
            }

            context.returnValues.cancelled = context.seaport.cancel(
                orderComponents
            );
        } else if (_action == context.seaport.validate.selector) {
            logCall("validate");
            context.returnValues.validated = context.seaport.validate(
                context.orders.toOrders()
            );
        } else {
            revert("FuzzEngine: Action not implemented");
        }

        if (context.caller != address(0)) vm.stopPrank();
    }

    /**
     * @dev Perform a "check," i.e. a post-execution assertion we want to
     *      validate. Checks should be public functions that accept a
     *      FuzzTestContext as their only argument. Checks have access to the
     *      post-execution FuzzTestContext and can use it to make test assertions.
     *
     *      Since we delegatecall ourself, checks must be public functions on
     *      this contract. It's a good idea to prefix them with "check_" as a
     *      naming convention, although it doesn't actually matter.
     *
     *      The idea here is that we can add checks for different scenarios to
     *      the FuzzEngine by adding them via abstract contracts.
     *
     * @param context A Fuzz test context.
     * @param selector bytes4 selector of the check function to call.
     */
    function check(FuzzTestContext memory context, bytes4 selector) internal {
        (bool success, bytes memory result) = address(this).delegatecall(
            abi.encodeWithSelector(selector, context)
        );

        if (!success) {
            if (result.length == 0) revert();
            assembly {
                revert(add(0x20, result), mload(result))
            }
        }
    }

    /**
     * @dev Perform all checks registered in the context.checks array.
     *
     *      We can add checks to the FuzzTestContext at any point in the context
     *      lifecycle, to be called after `exec` in the test lifecycle.
     *
     * @param context A Fuzz test context.
     */
    function checkAll(FuzzTestContext memory context) internal {
        for (uint256 i; i < context.checks.length; ++i) {
            bytes4 selector = context.checks[i];
            check(context, selector);
        }
    }

    function logCall(string memory callName) internal {
        if (vm.envOr("SEAPORT_COLLECT_FUZZ_METRICS", false)) {
            string memory metric = string.concat(callName, ":1|c");
            vm.writeLine("metrics.txt", metric);
        }
    }
}<|MERGE_RESOLUTION|>--- conflicted
+++ resolved
@@ -144,13 +144,9 @@
         // conduits.  Conduits are used to transfer tokens between accounts.
         ConduitControllerInterface conduitController_ = getConduitController();
 
-<<<<<<< HEAD
-        // Set up a default context.
-=======
         // Set up a default FuzzGeneratorContext.  Note that this is only used
         // for the generation pphase.  The `FuzzTestContext` is used throughout
         // the rest of the lifecycle.
->>>>>>> fb8b18e4
         FuzzGeneratorContext memory generatorContext = FuzzGeneratorContextLib
             .from({
                 vm: vm,
