--- conflicted
+++ resolved
@@ -15,7 +15,6 @@
     FuzzTestContextLib,
     FuzzParams
 } from "./FuzzTestContextLib.sol";
-<<<<<<< HEAD
 
 import {
     TestStateGenerator,
@@ -25,57 +24,27 @@
 
 import { FuzzHelpers } from "./FuzzHelpers.sol";
 import { FuzzEngineLib } from "./FuzzEngineLib.sol";
+import { FuzzDerivers } from "./FuzzDerivers.sol";
 import { FuzzSetup, CheckHelpers } from "./FuzzSetup.sol";
 import { FuzzChecks } from "./FuzzChecks.sol";
 
-=======
-
-import {
-    TestStateGenerator,
-    AdvancedOrdersSpace,
-    AdvancedOrdersSpaceGenerator
-} from "./FuzzGenerators.sol";
-
-import { FuzzHelpers } from "./FuzzHelpers.sol";
-import { FuzzEngineLib } from "./FuzzEngineLib.sol";
-import { FuzzDerivers } from "./FuzzDerivers.sol";
-import { FuzzSetup } from "./FuzzSetup.sol";
-import { FuzzChecks } from "./FuzzChecks.sol";
-
->>>>>>> 7301317d
 /**
  * @notice Base test contract for FuzzEngine. Fuzz tests should inherit this.
  *         Includes the setup and helper functions from BaseOrderTest.
  */
-<<<<<<< HEAD
-contract FuzzEngine is
-    BaseOrderTest,
-    FuzzSetup,
-    FuzzChecks,
-    FulfillAvailableHelper,
-    MatchFulfillmentHelper
-{
-=======
 contract FuzzEngine is BaseOrderTest, FuzzDerivers, FuzzSetup, FuzzChecks {
->>>>>>> 7301317d
     using AdvancedOrderLib for AdvancedOrder;
     using AdvancedOrderLib for AdvancedOrder[];
     using OrderComponentsLib for OrderComponents;
     using OrderLib for Order;
     using OrderParametersLib for OrderParameters;
-<<<<<<< HEAD
 
     using CheckHelpers for FuzzTestContext;
+    using FuzzTestContextLib for FuzzTestContext;
     using FuzzEngineLib for FuzzTestContext;
     using FuzzHelpers for AdvancedOrder;
     using FuzzHelpers for AdvancedOrder[];
     using FuzzTestContextLib for FuzzTestContext;
-=======
-
-    using FuzzTestContextLib for FuzzTestContext;
-    using FuzzEngineLib for FuzzTestContext;
-    using FuzzHelpers for AdvancedOrder;
-    using FuzzHelpers for AdvancedOrder[];
 
     // action selector => call count
     mapping(bytes4 => uint256) calls;
@@ -148,7 +117,6 @@
             space,
             generatorContext
         );
->>>>>>> 7301317d
 
         return
             FuzzTestContextLib
@@ -162,40 +130,6 @@
     }
 
     /**
-<<<<<<< HEAD
-     * @dev Generate a randomized `FuzzTestContext` from fuzz parameters and run a
-     *      `FuzzEngine` test. Calls the following test lifecycle functions in
-     *      order:
-     *
-     *      1. generate: Generate a new `FuzzTestContext` from fuzz parameters
-     *      2. beforeEach: Run setup functions for the test.
-     *      3. exec: Select and call a Seaport function.
-     *      4. checkAll: Call all registered checks.
-     *
-     * @param fuzzParams A FuzzParams struct containing fuzzed values.
-     */
-    function run(FuzzParams memory fuzzParams) internal {
-        FuzzTestContext memory context = generate(fuzzParams);
-        beforeEach(context);
-        exec(context);
-        checkAll(context);
-    }
-
-    /**
-     * @dev Run a `FuzzEngine` test with the provided FuzzTestContext. Calls the
-     *      following test lifecycle functions in order:
-     *
-     *      1. beforeEach: Run setup functions for the test.
-     *      2. exec: Select and call a Seaport function.
-     *      3. checkAll: Call all registered checks.
-     *
-     * @param context A Fuzz test context.
-     */
-    function run(FuzzTestContext memory context) internal {
-        beforeEach(context);
-        exec(context);
-        checkAll(context);
-=======
      * @dev Perform any "deriver" steps necessary before calling `runSetup`.
      *
      *      1. deriveFulfillments: calculate fulfillments and add them to the
@@ -213,48 +147,6 @@
         deriveMaximumFulfilled(context);
         // TODO: deriveUnavailable(context);
         deriveExecutions(context);
->>>>>>> 7301317d
-    }
-
-    /**
-     * @dev Generate a randomized `FuzzTestContext` from fuzz parameters.
-     *
-     * @param fuzzParams A FuzzParams struct containing fuzzed values.
-     */
-    function generate(
-        FuzzParams memory fuzzParams
-    ) internal returns (FuzzTestContext memory) {
-        FuzzGeneratorContext memory generatorContext = FuzzGeneratorContextLib
-            .from({
-                vm: vm,
-                seaport: seaport,
-                conduitController: conduitController,
-                erc20s: erc20s,
-                erc721s: erc721s,
-                erc1155s: erc1155s
-            });
-
-        AdvancedOrdersSpace memory space = TestStateGenerator.generate(
-            fuzzParams.totalOrders,
-            fuzzParams.maxOfferItems,
-            fuzzParams.maxConsiderationItems,
-            generatorContext
-        );
-
-        AdvancedOrder[] memory orders = AdvancedOrdersSpaceGenerator.generate(
-            space,
-            generatorContext
-        );
-
-        return
-            FuzzTestContextLib
-                .from({
-                    orders: orders,
-                    seaport: seaport,
-                    caller: address(this)
-                })
-                .withConduitController(conduitController)
-                .withFuzzParams(fuzzParams);
     }
 
     /**
@@ -268,11 +160,7 @@
      *
      * @param context A Fuzz test context.
      */
-<<<<<<< HEAD
-    function beforeEach(FuzzTestContext memory context) internal {
-=======
     function runSetup(FuzzTestContext memory context) internal {
->>>>>>> 7301317d
         // TODO: Scan all orders, look for unavailable orders
         // 1. order has been cancelled
         // 2. order has expired
@@ -345,22 +233,15 @@
                     context.basicOrderParameters
                 );
         } else if (_action == context.seaport.fulfillAvailableOrders.selector) {
+            
+
+
+            context.registerCheck(FuzzChecks.check_allOrdersFilled.selector);
+            context.registerCheck(FuzzChecks.check_executions.selector);
+            context.registerCheck(FuzzChecks.check_orderStatusCorrect.selector);
+
             (
-<<<<<<< HEAD
-                FulfillmentComponent[][] memory offerFulfillments,
-                FulfillmentComponent[][] memory considerationFulfillments
-            ) = getNaiveFulfillmentComponents(context.orders.toOrders());
-
-            context.offerFulfillments = offerFulfillments;
-            context.considerationFulfillments = considerationFulfillments;
-
-            context.registerCheck(FuzzChecks.check_allOrdersFilled.selector);
-            context.registerCheck(FuzzChecks.check_executionsPresent.selector);
-            context.registerCheck(FuzzChecks.check_orderStatusCorrect.selector);
-
-            (
-=======
->>>>>>> 7301317d
+
                 bool[] memory availableOrders,
                 Execution[] memory executions
             ) = context.seaport.fulfillAvailableOrders(
@@ -376,23 +257,15 @@
         } else if (
             _action == context.seaport.fulfillAvailableAdvancedOrders.selector
         ) {
-            (
-<<<<<<< HEAD
-                FulfillmentComponent[][] memory offerFulfillments,
-                FulfillmentComponent[][] memory considerationFulfillments
-            ) = getNaiveFulfillmentComponents(context.orders.toOrders());
-
-            context.offerFulfillments = offerFulfillments;
-            context.considerationFulfillments = considerationFulfillments;
+            
+
 
             context.registerCheck(FuzzChecks.check_allOrdersFilled.selector);
-            context.registerCheck(FuzzChecks.check_executionsPresent.selector);
-            context.registerCheck(FuzzChecks.check_orderStatusCorrect.selector);
-
-            (
-=======
->>>>>>> 7301317d
-                bool[] memory availableOrders,
+            context.registerCheck(FuzzChecks.check_executions.selector);
+            context.registerCheck(FuzzChecks.check_orderStatusCorrect.selector);
+
+            
+             (   bool[] memory availableOrders,
                 Execution[] memory executions
             ) = context.seaport.fulfillAvailableAdvancedOrders(
                     context.orders,
@@ -407,17 +280,10 @@
             context.returnValues.availableOrders = availableOrders;
             context.returnValues.executions = executions;
         } else if (_action == context.seaport.matchOrders.selector) {
-<<<<<<< HEAD
-            (Fulfillment[] memory fulfillments, , ) = context
-                .testHelpers
-                .getMatchedFulfillments(context.orders);
-            context.fulfillments = fulfillments;
-
-            context.registerCheck(FuzzChecks.check_executionsPresent.selector);
-            context.registerCheck(FuzzChecks.check_orderStatusCorrect.selector);
-
-=======
->>>>>>> 7301317d
+
+            context.registerCheck(FuzzChecks.check_executions.selector);
+            context.registerCheck(FuzzChecks.check_orderStatusCorrect.selector);
+
             Execution[] memory executions = context.seaport.matchOrders(
                 context.orders.toOrders(),
                 context.fulfillments
@@ -425,17 +291,11 @@
 
             context.returnValues.executions = executions;
         } else if (_action == context.seaport.matchAdvancedOrders.selector) {
-<<<<<<< HEAD
-            (Fulfillment[] memory fulfillments, , ) = context
-                .testHelpers
-                .getMatchedFulfillments(context.orders);
-            context.fulfillments = fulfillments;
-
-            context.registerCheck(FuzzChecks.check_executionsPresent.selector);
-            context.registerCheck(FuzzChecks.check_orderStatusCorrect.selector);
-
-=======
->>>>>>> 7301317d
+
+
+            context.registerCheck(FuzzChecks.check_executions.selector);
+            context.registerCheck(FuzzChecks.check_orderStatusCorrect.selector);
+
             Execution[] memory executions = context.seaport.matchAdvancedOrders(
                 context.orders,
                 context.criteriaResolvers,
