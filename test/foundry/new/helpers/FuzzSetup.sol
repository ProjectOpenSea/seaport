--- conflicted
+++ resolved
@@ -98,13 +98,11 @@
         }
     }
 
-<<<<<<< HEAD
-=======
-    function setUpChecks(FuzzTestContext memory context) public view {
+    function setUpChecks(FuzzTestContext memory context) public pure {
         context.registerCheck(FuzzChecks.check_executions.selector);
-    }
-
->>>>>>> 7301317d
+        context.registerCheck(FuzzChecks.check_orderStatusCorrect.selector);
+    }
+
     function setUpOfferItems(FuzzTestContext memory context) public {
         for (uint256 i; i < context.orders.length; ++i) {
             OrderParameters memory orderParams = context.orders[i].parameters;
