// SPDX-License-Identifier: MIT
pragma solidity ^0.8.17;

import { LibPRNG } from "solady/src/utils/LibPRNG.sol";
import "seaport-sol/SeaportSol.sol";

import { ItemType } from "seaport-sol/SeaportEnums.sol";

import {
    AdvancedOrdersSpace,
    ConsiderationItemSpace,
    OfferItemSpace,
    OrderComponentsSpace
} from "seaport-sol/StructSpace.sol";
import {
    Amount,
    BroadOrderType,
    Criteria,
    Offerer,
    Recipient,
    SignatureMethod,
    Time,
    TokenIndex,
    Zone,
    ZoneHash,
    ConduitChoice
} from "seaport-sol/SpaceEnums.sol";

import {
    FuzzGeneratorContext,
    TestConduit
} from "./FuzzGeneratorContextLib.sol";

<<<<<<< HEAD
=======
/**
 *  @dev Generators are responsible for creating guided, random order data for
 *       FuzzEngine tests. Generation happens in two phases: first, we create an
 *       AdvancedOrdersSpace, a nested struct of state enums that represent the
 *       test state itself. Then we walk this generated state struct and build
 *       up an actual array of AdvancedOrders that we can give to Seaport. Each
 *       state enum has its own "generator" library, responsible either for
 *       returning a value or modifying an order according to the selected
 *       state. Generators have access to a PRNG in their context, which they
 *       can use to generate random values.
 */
>>>>>>> 7301317d
library TestStateGenerator {
    using PRNGHelpers for FuzzGeneratorContext;

    function generate(
        uint256 totalOrders,
        uint256 maxOfferItemsPerOrder,
        uint256 maxConsiderationItemsPerOrder,
        FuzzGeneratorContext memory context
    ) internal pure returns (AdvancedOrdersSpace memory) {
        bool isMatchable = context.randRange(0, 1) == 1 ? true : false;
        OrderComponentsSpace[] memory components = new OrderComponentsSpace[](
            totalOrders
        );
        for (uint256 i; i < totalOrders; ++i) {
            components[i] = OrderComponentsSpace({
                // TODO: Restricted range to 1 and 2 to avoid test contract.
                //       Range should be 0-2.
                offerer: Offerer(context.randEnum(1, 2)),
                // TODO: Ignoring fail for now. Should be 0-2.
                zone: Zone(context.randEnum(0, 1)),
                offer: generateOffer(maxOfferItemsPerOrder, context),
                consideration: generateConsideration(
                    maxConsiderationItemsPerOrder,
                    context
                ),
                orderType: BroadOrderType(context.randEnum(0, 2)),
                // TODO: Restricted range to 1 and 2 to avoid unavailable.
                //       Range should be 0-4.
                time: Time(context.randEnum(1, 2)),
                zoneHash: ZoneHash(context.randEnum(0, 2)),
                // TODO: Add more signature methods (restricted to EOA for now)
                signatureMethod: SignatureMethod(0),
                conduit: ConduitChoice(context.randEnum(0, 2))
            });
        }
        return
            AdvancedOrdersSpace({
                orders: components,
                isMatchable: isMatchable
            });
    }

    function generateOffer(
        uint256 maxOfferItemsPerOrder,
        FuzzGeneratorContext memory context
    ) internal pure returns (OfferItemSpace[] memory) {
        uint256 len = context.randRange(0, maxOfferItemsPerOrder);
        OfferItemSpace[] memory offer = new OfferItemSpace[](len);
        for (uint256 i; i < len; ++i) {
            offer[i] = OfferItemSpace({
                // TODO: Native items + criteria - should be 0-5
                itemType: ItemType(context.randEnum(1, 3)),
                tokenIndex: TokenIndex(context.randEnum(0, 2)),
                criteria: Criteria(context.randEnum(0, 2)),
                // TODO: Fixed amounts only, should be 0-2
                amount: Amount(context.randEnum(0, 0))
            });
        }
        return offer;
    }

    function generateConsideration(
        uint256 maxConsiderationItemsPerOrder,
        FuzzGeneratorContext memory context
    ) internal pure returns (ConsiderationItemSpace[] memory) {
        // TODO: Can we handle zero?
        uint256 len = context.randRange(1, maxConsiderationItemsPerOrder);
        ConsiderationItemSpace[]
            memory consideration = new ConsiderationItemSpace[](len);
        for (uint256 i; i < len; ++i) {
            consideration[i] = ConsiderationItemSpace({
                // TODO: Native items + criteria - should be 0-5
                itemType: ItemType(context.randEnum(1, 3)),
                tokenIndex: TokenIndex(context.randEnum(0, 2)),
                criteria: Criteria(context.randEnum(0, 2)),
                // TODO: Fixed amounts only, should be 0-2
                amount: Amount(context.randEnum(0, 0)),
                recipient: Recipient(context.randEnum(0, 4))
            });
        }
        return consideration;
    }
}

library AdvancedOrdersSpaceGenerator {
    using AdvancedOrderLib for AdvancedOrder;
    using OrderLib for Order;
    using OrderParametersLib for OrderParameters;

    using OrderComponentsSpaceGenerator for OrderComponentsSpace;
    using PRNGHelpers for FuzzGeneratorContext;
    using SignatureGenerator for AdvancedOrder;

    function generate(
        AdvancedOrdersSpace memory space,
        FuzzGeneratorContext memory context
    ) internal returns (AdvancedOrder[] memory) {
        uint256 len = bound(space.orders.length, 0, 10);
        AdvancedOrder[] memory orders = new AdvancedOrder[](len);
        context.orderHashes = new bytes32[](len);

        // Build orders
        for (uint256 i; i < len; ++i) {
            OrderParameters memory orderParameters = space.orders[i].generate(
                context
            );
            orders[i] = OrderLib
                .empty()
                .withParameters(orderParameters)
                .toAdvancedOrder({
                    numerator: 1,
                    denominator: 1,
                    extraData: bytes("")
                });
        }

        // Handle matches
        if (space.isMatchable) {
            (, , MatchComponent[] memory remainders) = context
                .testHelpers
                .getMatchedFulfillments(orders);

            for (uint256 i = 0; i < remainders.length; ++i) {
                (
                    uint240 amount,
                    uint8 orderIndex,
                    uint8 itemIndex
                ) = remainders[i].unpack();

                ConsiderationItem memory item = orders[orderIndex]
                    .parameters
                    .consideration[itemIndex];

                uint256 orderInsertionIndex = context.randRange(
                    0,
                    orders.length - 1
                );

                OfferItem[] memory newOffer = new OfferItem[](
                    orders[orderInsertionIndex].parameters.offer.length + 1
                );

                if (orders[orderInsertionIndex].parameters.offer.length == 0) {
                    newOffer[0] = OfferItem({
                        itemType: item.itemType,
                        token: item.token,
                        identifierOrCriteria: item.identifierOrCriteria,
                        startAmount: uint256(amount),
                        endAmount: uint256(amount)
                    });
                } else {
                    uint256 itemInsertionIndex = context.randRange(
                        0,
                        orders[orderInsertionIndex].parameters.offer.length - 1
                    );

                    for (uint256 j = 0; j < itemInsertionIndex; ++j) {
                        newOffer[j] = orders[orderInsertionIndex]
                            .parameters
                            .offer[j];
                    }

                    newOffer[itemInsertionIndex] = OfferItem({
                        itemType: item.itemType,
                        token: item.token,
                        identifierOrCriteria: item.identifierOrCriteria,
                        startAmount: uint256(amount),
                        endAmount: uint256(amount)
                    });

                    for (
                        uint256 j = itemInsertionIndex + 1;
                        j < newOffer.length;
                        ++j
                    ) {
                        newOffer[j] = orders[orderInsertionIndex]
                            .parameters
                            .offer[j - 1];
                    }
                }

                orders[orderInsertionIndex].parameters.offer = newOffer;
            }
        }

        // Sign phase
        for (uint256 i = 0; i < len; ++i) {
            AdvancedOrder memory order = orders[i];

            // TODO: choose an arbitrary number of tips
            order.parameters.totalOriginalConsiderationItems = (
                order.parameters.consideration.length
            );

            bytes32 orderHash;
            {
                uint256 counter = context.seaport.getCounter(
                    order.parameters.offerer
                );
                orderHash = context.seaport.getOrderHash(
                    order.parameters.toOrderComponents(counter)
                );

                context.orderHashes[i] = orderHash;
            }

            orders[i] = order.withGeneratedSignature(
                space.orders[i].signatureMethod,
                space.orders[i].offerer,
                orderHash,
                context
            );
        }
        return orders;
    }
}

library OrderComponentsSpaceGenerator {
    using OrderParametersLib for OrderParameters;

    using ConsiderationItemSpaceGenerator for ConsiderationItemSpace[];
    using OffererGenerator for Offerer;
    using OfferItemSpaceGenerator for OfferItemSpace[];
    using PRNGHelpers for FuzzGeneratorContext;
    using TimeGenerator for OrderParameters;
    using ZoneGenerator for OrderParameters;
    using ConduitGenerator for ConduitChoice;

    function generate(
        OrderComponentsSpace memory space,
        FuzzGeneratorContext memory context
    ) internal pure returns (OrderParameters memory) {
        OrderParameters memory params;
        {
            params = OrderParametersLib
                .empty()
                .withOfferer(space.offerer.generate(context))
                .withOffer(space.offer.generate(context))
                .withConsideration(space.consideration.generate(context))
                .withConduitKey(space.conduit.generate(context).key);
        }

        return
            params
                .withGeneratedTime(space.time, context)
                .withGeneratedZone(space.zone, context)
                .withSalt(context.randRange(0, type(uint256).max));
    }
}

library ConduitGenerator {
    function generate(
        ConduitChoice conduit,
        FuzzGeneratorContext memory context
    ) internal pure returns (TestConduit memory) {
        if (conduit == ConduitChoice.NONE) {
            return
                TestConduit({
                    key: bytes32(0),
                    addr: address(context.seaport)
                });
        } else if (conduit == ConduitChoice.ONE) {
            return context.conduits[0];
        } else if (conduit == ConduitChoice.TWO) {
            return context.conduits[1];
        } else {
            revert("ConduitGenerator: invalid Conduit index");
        }
    }
}

library ZoneGenerator {
    using PRNGHelpers for FuzzGeneratorContext;
    using OrderParametersLib for OrderParameters;

    function withGeneratedZone(
        OrderParameters memory order,
        Zone zone,
        FuzzGeneratorContext memory context
    ) internal pure returns (OrderParameters memory) {
        if (zone == Zone.NONE) {
            return order;
        } else if (zone == Zone.PASS) {
            // generate random zone hash
            bytes32 zoneHash = bytes32(context.randRange(0, type(uint256).max));
            return
                order
                    .withOrderType(OrderType.FULL_RESTRICTED)
                    .withZone(address(context.validatorZone))
                    .withZoneHash(zoneHash);
        } else {
            revert("ZoneGenerator: invalid Zone");
        }
    }
}

library OfferItemSpaceGenerator {
    using OfferItemLib for OfferItem;

    using AmountGenerator for OfferItem;
    using CriteriaGenerator for OfferItem;
    using TokenIndexGenerator for TokenIndex;

    function generate(
        OfferItemSpace[] memory space,
        FuzzGeneratorContext memory context
    ) internal pure returns (OfferItem[] memory) {
        uint256 len = bound(space.length, 0, 10);

        OfferItem[] memory offerItems = new OfferItem[](len);

        for (uint256 i; i < len; ++i) {
            offerItems[i] = generate(space[i], context);
        }
        return offerItems;
    }

    function generate(
        OfferItemSpace memory space,
        FuzzGeneratorContext memory context
    ) internal pure returns (OfferItem memory) {
        return
            OfferItemLib
                .empty()
                .withItemType(space.itemType)
                .withToken(space.tokenIndex.generate(space.itemType, context))
                .withGeneratedAmount(space.amount, context)
                .withGeneratedIdentifierOrCriteria(
                    space.itemType,
                    space.criteria,
                    context
                );
    }
}

library ConsiderationItemSpaceGenerator {
    using ConsiderationItemLib for ConsiderationItem;

    using AmountGenerator for ConsiderationItem;
    using CriteriaGenerator for ConsiderationItem;
    using RecipientGenerator for Recipient;
    using TokenIndexGenerator for TokenIndex;

    function generate(
        ConsiderationItemSpace[] memory space,
        FuzzGeneratorContext memory context
    ) internal pure returns (ConsiderationItem[] memory) {
        uint256 len = bound(space.length, 0, 10);

        ConsiderationItem[] memory considerationItems = new ConsiderationItem[](
            len
        );

        for (uint256 i; i < len; ++i) {
            considerationItems[i] = generate(space[i], context);
        }
        return considerationItems;
    }

    function generate(
        ConsiderationItemSpace memory space,
        FuzzGeneratorContext memory context
    ) internal pure returns (ConsiderationItem memory) {
        return
            ConsiderationItemLib
                .empty()
                .withItemType(space.itemType)
                .withToken(space.tokenIndex.generate(space.itemType, context))
                .withGeneratedAmount(space.amount, context)
                .withRecipient(space.recipient.generate(context))
                .withGeneratedIdentifierOrCriteria(
                    space.itemType,
                    space.criteria,
                    context
                );
    }
}

library SignatureGenerator {
    using AdvancedOrderLib for AdvancedOrder;

    using OffererGenerator for Offerer;

    function withGeneratedSignature(
        AdvancedOrder memory order,
        SignatureMethod method,
        Offerer offerer,
        bytes32 orderHash,
        FuzzGeneratorContext memory context
    ) internal view returns (AdvancedOrder memory) {
        if (method == SignatureMethod.EOA) {
            (, bytes32 domainSeparator, ) = context.seaport.information();
            bytes memory message = abi.encodePacked(
                bytes2(0x1901),
                domainSeparator,
                orderHash
            );
            bytes32 digest = keccak256(message);
            (uint8 v, bytes32 r, bytes32 s) = context.vm.sign(
                offerer.getKey(context),
                digest
            );
            bytes memory signature = abi.encodePacked(r, s, v);
            address recovered = ecrecover(digest, v, r, s);
            if (
                recovered != offerer.generate(context) ||
                recovered == address(0)
            ) {
                revert("SignatureGenerator: Invalid signature");
            }
            return order.withSignature(signature);
        }
        revert("SignatureGenerator: Invalid signature method");
    }
}

library TokenIndexGenerator {
    function generate(
        TokenIndex tokenIndex,
        ItemType itemType,
        FuzzGeneratorContext memory context
    ) internal pure returns (address) {
        uint256 i = uint8(tokenIndex);

        // TODO: missing native tokens
        if (itemType == ItemType.ERC20) {
            return address(context.erc20s[i]);
        } else if (itemType == ItemType.ERC721) {
            return address(context.erc721s[i]);
        } else if (itemType == ItemType.ERC1155) {
            return address(context.erc1155s[i]);
        } else {
            revert("TokenIndexGenerator: Invalid itemType");
        }
    }
}

library TimeGenerator {
    using LibPRNG for LibPRNG.PRNG;
    using OrderParametersLib for OrderParameters;

    function withGeneratedTime(
        OrderParameters memory order,
        Time time,
        FuzzGeneratorContext memory context
    ) internal pure returns (OrderParameters memory) {
        uint256 low;
        uint256 high;

        if (time == Time.STARTS_IN_FUTURE) {
            uint256 a = bound(
                context.prng.next(),
                context.timestamp + 1,
                type(uint256).max
            );
            uint256 b = bound(
                context.prng.next(),
                context.timestamp + 1,
                type(uint256).max
            );
            low = a < b ? a : b;
            high = a > b ? a : b;
        }
        if (time == Time.EXACT_START) {
            low = context.timestamp;
            high = bound(
                context.prng.next(),
                context.timestamp + 1,
                type(uint256).max
            );
        }
        if (time == Time.ONGOING) {
            low = bound(context.prng.next(), 0, context.timestamp - 1);
            high = bound(
                context.prng.next(),
                context.timestamp + 1,
                type(uint256).max
            );
        }
        if (time == Time.EXACT_END) {
            low = bound(context.prng.next(), 0, context.timestamp - 1);
            high = context.timestamp;
        }
        if (time == Time.EXPIRED) {
            uint256 a = bound(context.prng.next(), 0, context.timestamp - 1);
            uint256 b = bound(context.prng.next(), 0, context.timestamp - 1);
            low = a < b ? a : b;
            high = a > b ? a : b;
        }
        return order.withStartTime(low).withEndTime(high);
    }
}

library AmountGenerator {
    using OfferItemLib for OfferItem;
    using ConsiderationItemLib for ConsiderationItem;

    using LibPRNG for LibPRNG.PRNG;

    function withGeneratedAmount(
        OfferItem memory item,
        Amount amount,
        FuzzGeneratorContext memory context
    ) internal pure returns (OfferItem memory) {
        // Assumes ordering, might be dangerous
        if (item.itemType == ItemType.ERC721) {
            return item.withStartAmount(1).withEndAmount(1);
        }

        uint256 a = bound(context.prng.next(), 1, 1_000_000e18);
        uint256 b = bound(context.prng.next(), 1, 1_000_000e18);

        uint256 high = a > b ? a : b;
        uint256 low = a < b ? a : b;

        if (amount == Amount.FIXED) {
            return item.withStartAmount(high).withEndAmount(high);
        }
        if (amount == Amount.ASCENDING) {
            return item.withStartAmount(low).withEndAmount(high);
        }
        if (amount == Amount.DESCENDING) {
            return item.withStartAmount(high).withEndAmount(low);
        }
        return item;
    }

    function withGeneratedAmount(
        ConsiderationItem memory item,
        Amount amount,
        FuzzGeneratorContext memory context
    ) internal pure returns (ConsiderationItem memory) {
        // Assumes ordering, might be dangerous
        if (item.itemType == ItemType.ERC721) {
            return item.withStartAmount(1).withEndAmount(1);
        }

        uint256 a = bound(context.prng.next(), 1, 1_000_000e18);
        uint256 b = bound(context.prng.next(), 1, 1_000_000e18);

        uint256 high = a > b ? a : b;
        uint256 low = a < b ? a : b;

        if (amount == Amount.FIXED) {
            return item.withStartAmount(high).withEndAmount(high);
        }
        if (amount == Amount.ASCENDING) {
            return item.withStartAmount(low).withEndAmount(high);
        }
        if (amount == Amount.DESCENDING) {
            return item.withStartAmount(high).withEndAmount(low);
        }
        return item;
    }
}

library RecipientGenerator {
    using LibPRNG for LibPRNG.PRNG;

    function generate(
        Recipient recipient,
        FuzzGeneratorContext memory context
    ) internal pure returns (address) {
        if (recipient == Recipient.OFFERER) {
            return context.offerer.addr;
        } else if (recipient == Recipient.RECIPIENT) {
            return context.caller;
        } else if (recipient == Recipient.DILLON) {
            return context.dillon.addr;
        } else if (recipient == Recipient.EVE) {
            return context.eve.addr;
        } else if (recipient == Recipient.FRANK) {
            return context.frank.addr;
        } else {
            revert("Invalid recipient");
        }
    }
}

library CriteriaGenerator {
    using OfferItemLib for OfferItem;
    using ConsiderationItemLib for ConsiderationItem;

    using LibPRNG for LibPRNG.PRNG;

    function withGeneratedIdentifierOrCriteria(
        ConsiderationItem memory item,
        ItemType itemType,
        Criteria /** criteria */,
        FuzzGeneratorContext memory context
    ) internal pure returns (ConsiderationItem memory) {
        if (itemType == ItemType.NATIVE || itemType == ItemType.ERC20) {
            return item.withIdentifierOrCriteria(0);
        } else if (itemType == ItemType.ERC721) {
            item = item.withIdentifierOrCriteria(context.starting721offerIndex);
            ++context.starting721offerIndex;
            return item;
        } else if (itemType == ItemType.ERC1155) {
            return
                item.withIdentifierOrCriteria(
                    context.potential1155TokenIds[
                        context.prng.next() %
                            context.potential1155TokenIds.length
                    ]
                );
        }
        revert("CriteriaGenerator: invalid ItemType");
    }

    function withGeneratedIdentifierOrCriteria(
        OfferItem memory item,
        ItemType itemType,
        Criteria /** criteria */,
        FuzzGeneratorContext memory context
    ) internal pure returns (OfferItem memory) {
        if (itemType == ItemType.NATIVE || itemType == ItemType.ERC20) {
            return item.withIdentifierOrCriteria(0);
        } else if (itemType == ItemType.ERC721) {
            item = item.withIdentifierOrCriteria(context.starting721offerIndex);
            ++context.starting721offerIndex;
            return item;
        } else if (itemType == ItemType.ERC1155) {
            return
                item.withIdentifierOrCriteria(
                    context.potential1155TokenIds[
                        context.prng.next() %
                            context.potential1155TokenIds.length
                    ]
                );
        }
        revert("CriteriaGenerator: invalid ItemType");
    }
}

library OffererGenerator {
    function generate(
        Offerer offerer,
        FuzzGeneratorContext memory context
    ) internal pure returns (address) {
        if (offerer == Offerer.TEST_CONTRACT) {
            return context.self;
        } else if (offerer == Offerer.ALICE) {
            return context.alice.addr;
        } else if (offerer == Offerer.BOB) {
            return context.bob.addr;
        } else {
            revert("Invalid offerer");
        }
    }

    function getKey(
        Offerer offerer,
        FuzzGeneratorContext memory context
    ) internal pure returns (uint256) {
        if (offerer == Offerer.TEST_CONTRACT) {
            return 0;
        } else if (offerer == Offerer.ALICE) {
            return context.alice.key;
        } else if (offerer == Offerer.BOB) {
            return context.bob.key;
        } else {
            revert("Invalid offerer");
        }
    }
}

library PRNGHelpers {
    using LibPRNG for LibPRNG.PRNG;

    function randEnum(
        FuzzGeneratorContext memory context,
        uint8 min,
        uint8 max
    ) internal pure returns (uint8) {
        return uint8(bound(context.prng.next(), min, max));
    }

    function randRange(
        FuzzGeneratorContext memory context,
        uint256 min,
        uint256 max
    ) internal pure returns (uint256) {
        return bound(context.prng.next(), min, max);
    }
}

// @dev Implementation cribbed from forge-std bound
function bound(
    uint256 x,
    uint256 min,
    uint256 max
) pure returns (uint256 result) {
    require(min <= max, "Max is less than min.");
    // If x is between min and max, return x directly. This is to ensure that
    // dictionary values do not get shifted if the min is nonzero.
    if (x >= min && x <= max) return x;

    uint256 size = max - min + 1;

    // If the value is 0, 1, 2, 3, warp that to min, min+1, min+2, min+3.
    // Similarly for the UINT256_MAX side. This helps ensure coverage of the
    // min/max values.
    if (x <= 3 && size > x) return min + x;
    if (x >= type(uint256).max - 3 && size > type(uint256).max - x)
        return max - (type(uint256).max - x);

    // Otherwise, wrap x into the range [min, max], i.e. the range is inclusive.
    if (x > max) {
        uint256 diff = x - max;
        uint256 rem = diff % size;
        if (rem == 0) return max;
        result = min + rem - 1;
    } else if (x < min) {
        uint256 diff = min - x;
        uint256 rem = diff % size;
        if (rem == 0) return min;
        result = max - rem + 1;
    }
}<|MERGE_RESOLUTION|>--- conflicted
+++ resolved
@@ -31,8 +31,6 @@
     TestConduit
 } from "./FuzzGeneratorContextLib.sol";
 
-<<<<<<< HEAD
-=======
 /**
  *  @dev Generators are responsible for creating guided, random order data for
  *       FuzzEngine tests. Generation happens in two phases: first, we create an
@@ -44,7 +42,6 @@
  *       state. Generators have access to a PRNG in their context, which they
  *       can use to generate random values.
  */
->>>>>>> 7301317d
 library TestStateGenerator {
     using PRNGHelpers for FuzzGeneratorContext;
 
