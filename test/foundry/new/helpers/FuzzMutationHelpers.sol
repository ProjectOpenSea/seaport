--- conflicted
+++ resolved
@@ -16,15 +16,9 @@
     MutationContextDerivation
 } from "./FuzzMutationSelectorLib.sol";
 
-<<<<<<< HEAD
 import { OfferItem, Execution } from "seaport-sol/SeaportStructs.sol";
 
-library FailureEligibilityLib {
-    Vm private constant vm =
-        Vm(address(uint160(uint256(keccak256("hevm cheat code")))));
-=======
 import { assume } from "./VmUtils.sol";
->>>>>>> 00d92907
 
 library FailureEligibilityLib {
     using LibPRNG for LibPRNG.PRNG;
