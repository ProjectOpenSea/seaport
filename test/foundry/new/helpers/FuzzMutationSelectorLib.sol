// SPDX-License-Identifier: MIT
pragma solidity ^0.8.17;

import {
    AdvancedOrder,
    CriteriaResolver,
    ReceivedItem
} from "seaport-sol/SeaportStructs.sol";

import { ItemType } from "seaport-sol/SeaportEnums.sol";

import { FuzzTestContext, MutationState } from "./FuzzTestContextLib.sol";
import { FuzzMutations, MutationFilters } from "./FuzzMutations.sol";
import { FuzzEngineLib } from "./FuzzEngineLib.sol";

import {
    FailureEligibilityLib,
    MutationEligibilityLib,
    Failarray,
    FailureDetails,
    FailureDetailsHelperLib,
    IneligibilityFilter,
    MutationContextDerivation,
    MutationContextDeriverLib
} from "./FuzzMutationHelpers.sol";

import { LibPRNG } from "solady/src/utils/LibPRNG.sol";

import {
    SignatureVerificationErrors
} from "../../../../contracts/interfaces/SignatureVerificationErrors.sol";

import {
    ConsiderationEventsAndErrors
} from "../../../../contracts/interfaces/ConsiderationEventsAndErrors.sol";

import {
    FulfillmentApplicationErrors
} from "../../../../contracts/interfaces/FulfillmentApplicationErrors.sol";

import {
    CriteriaResolutionErrors
} from "../../../../contracts/interfaces/CriteriaResolutionErrors.sol";

import { Vm } from "forge-std/Vm.sol";

/////////////////////// UPDATE THIS TO ADD FAILURE TESTS ///////////////////////
enum Failure {
    InvalidSignature, // EOA signature is incorrect length
    InvalidSigner_BadSignature, // EOA signature has been tampered with
    InvalidSigner_ModifiedOrder, // Order with no-code offerer has been tampered with
    BadSignatureV, // EOA signature has bad v value
    BadContractSignature_BadSignature, // 1271 call to offerer, signature tampered with
    BadContractSignature_ModifiedOrder, // Order with offerer with code tampered with
    BadContractSignature_MissingMagic, // 1271 call to offerer, no magic value returned
    // ConsiderationLengthNotEqualToTotalOriginal, // Tips on contract order or validate
    InvalidTime_NotStarted, // Order with start time in the future
    InvalidTime_Expired, // Order with end time in the past
    InvalidConduit, // Order with invalid conduit
    BadFraction_PartialContractOrder, // Contract order w/ numerator & denominator != 1
    BadFraction_NoFill, // Order where numerator = 0
    BadFraction_Overfill, // Order where numerator > denominator
    CannotCancelOrder, // Caller cannot cancel order
    OrderIsCancelled, // Order is cancelled
    OrderAlreadyFilled, // Order is already filled
    InvalidFulfillmentComponentData, // Fulfillment component data is invalid
    MissingFulfillmentComponentOnAggregation, // Missing component
    OfferAndConsiderationRequiredOnFulfillment, // Fulfillment missing offer or consideration
    MismatchedFulfillmentOfferAndConsiderationComponents, // Fulfillment has mismatched offer and consideration components
    Error_OfferItemMissingApproval, // Order has an offer item without sufficient approval
    Error_CallerMissingApproval, // Order has a consideration item where caller is not approved
    InvalidMsgValue, // Invalid msg.value amount
    InsufficientNativeTokensSupplied, // Caller does not supply sufficient native tokens
    NativeTokenTransferGenericFailure, // Insufficient native tokens with unspent offer items
    CriteriaNotEnabledForItem, // Criteria resolver applied to non-criteria-based item
    InvalidProof_Merkle, // Bad or missing proof for non-wildcard criteria item
    InvalidProof_Wildcard, // Non-empty proof supplied for wildcard criteria item
    OrderCriteriaResolverOutOfRange, // Criteria resolver refers to OOR order
    OfferCriteriaResolverOutOfRange, // Criteria resolver refers to OOR offer item
    ConsiderationCriteriaResolverOutOfRange, // Criteria resolver refers to OOR consideration item
    UnresolvedOfferCriteria, // Missing criteria resolution for an offer item
    UnresolvedConsiderationCriteria, // Missing criteria resolution for a consideration item
    length // NOT A FAILURE; used to get the number of failures in the enum
}

////////////////////////////////////////////////////////////////////////////////

library FuzzMutationSelectorLib {
    using Failarray for Failure;
    using Failarray for Failure[];
    using FuzzEngineLib for FuzzTestContext;
    using FailureDetailsLib for FuzzTestContext;
    using FailureEligibilityLib for FuzzTestContext;
    using MutationEligibilityLib for FuzzTestContext;
    using MutationEligibilityLib for Failure;
    using MutationEligibilityLib for Failure[];
    using FailureEligibilityLib for IneligibilityFilter[];

    function declareFilters()
        internal
        pure
        returns (IneligibilityFilter[] memory failuresAndFilters)
    {
        // Set failure conditions as ineligible when no orders support them.
        // Create abundantly long array to avoid potentially cryptic OOR errors.
        failuresAndFilters = new IneligibilityFilter[](256);
        uint256 i = 0;

        /////////////////// UPDATE THIS TO ADD FAILURE TESTS ///////////////////
        failuresAndFilters[i++] = Failure.InvalidSignature.withOrder(
            MutationFilters.ineligibleForInvalidSignature
        );

        failuresAndFilters[i++] = Failure
            .InvalidSigner_BadSignature
            .and(Failure.InvalidSigner_ModifiedOrder)
            .withOrder(MutationFilters.ineligibleForInvalidSigner);

        failuresAndFilters[i++] = Failure
            .InvalidTime_NotStarted
            .and(Failure.InvalidTime_Expired)
            .withOrder(MutationFilters.ineligibleForInvalidTime);

        failuresAndFilters[i++] = Failure.InvalidConduit.withOrder(
            MutationFilters.ineligibleForInvalidConduit
        );

        failuresAndFilters[i++] = Failure.BadSignatureV.withOrder(
            MutationFilters.ineligibleForBadSignatureV
        );

        failuresAndFilters[i++] = Failure
            .BadFraction_PartialContractOrder
            .withOrder(
                MutationFilters.ineligibleForBadFractionPartialContractOrder
            );

        failuresAndFilters[i++] = Failure.BadFraction_Overfill.withOrder(
            MutationFilters.ineligibleForBadFraction
        );

        failuresAndFilters[i++] = Failure.BadFraction_NoFill.withOrder(
            MutationFilters.ineligibleForBadFraction_noFill
        );

        failuresAndFilters[i++] = Failure.CannotCancelOrder.withOrder(
            MutationFilters.ineligibleForCannotCancelOrder
        );

        failuresAndFilters[i++] = Failure.OrderIsCancelled.withOrder(
            MutationFilters.ineligibleForOrderIsCancelled
        );

        failuresAndFilters[i++] = Failure.OrderAlreadyFilled.withOrder(
            MutationFilters.ineligibleForOrderAlreadyFilled
        );

        failuresAndFilters[i++] = Failure
            .BadContractSignature_BadSignature
            .and(Failure.BadContractSignature_ModifiedOrder)
            .and(Failure.BadContractSignature_MissingMagic)
            .withOrder(MutationFilters.ineligibleForBadContractSignature);

        failuresAndFilters[i++] = Failure
            .InvalidFulfillmentComponentData
            .withGeneric(
                MutationFilters.ineligibleForInvalidFulfillmentComponentData
            );

        failuresAndFilters[i++] = Failure
            .MissingFulfillmentComponentOnAggregation
            .withGeneric(
                MutationFilters
                    .ineligibleForMissingFulfillmentComponentOnAggregation
            );

        failuresAndFilters[i++] = Failure
            .OfferAndConsiderationRequiredOnFulfillment
            .withGeneric(
                MutationFilters
                    .ineligibleForOfferAndConsiderationRequiredOnFulfillment
            );

        failuresAndFilters[i++] = Failure
            .MismatchedFulfillmentOfferAndConsiderationComponents
            .withGeneric(
                MutationFilters
                    .ineligibleForMismatchedFulfillmentOfferAndConsiderationComponents
            );

        failuresAndFilters[i++] = Failure
            .Error_OfferItemMissingApproval
            .withOrder(MutationFilters.ineligibleForOfferItemMissingApproval);

        failuresAndFilters[i++] = Failure.Error_CallerMissingApproval.withOrder(
            MutationFilters.ineligibleForCallerMissingApproval
        );

        failuresAndFilters[i++] = Failure.InvalidMsgValue.withOrder(
            MutationFilters.ineligibleForInvalidMsgValue
        );

        failuresAndFilters[i++] = Failure
            .InsufficientNativeTokensSupplied
            .withGeneric(MutationFilters.ineligibleForInsufficientNativeTokens);

        failuresAndFilters[i++] = Failure
            .NativeTokenTransferGenericFailure
            .withGeneric(
                MutationFilters.ineligibleForNativeTokenTransferGenericFailure
            );

        failuresAndFilters[i++] = Failure.CriteriaNotEnabledForItem.withGeneric(
            MutationFilters.ineligibleWhenNotAdvancedOrWithNoAvailableItems
        );

        failuresAndFilters[i++] = Failure.InvalidProof_Merkle.withCriteria(
            MutationFilters.ineligibleForInvalidProof_Merkle
        );

        failuresAndFilters[i++] = Failure.InvalidProof_Wildcard.withCriteria(
            MutationFilters.ineligibleForInvalidProof_Wildcard
        );

        failuresAndFilters[i++] = Failure
            .OrderCriteriaResolverOutOfRange
            .withGeneric(MutationFilters.ineligibleWhenNotAdvanced);

        failuresAndFilters[i++] = Failure
            .OfferCriteriaResolverOutOfRange
            .and(Failure.UnresolvedOfferCriteria)
            .withCriteria(
                MutationFilters.ineligibleForOfferCriteriaResolverFailure
            );

        failuresAndFilters[i++] = Failure
            .ConsiderationCriteriaResolverOutOfRange
            .and(Failure.UnresolvedConsiderationCriteria)
            .withCriteria(
                MutationFilters
                    .ineligibleForConsiderationCriteriaResolverFailure
            );
        ////////////////////////////////////////////////////////////////////////

        // Set the actual length of the array.
        assembly {
            mstore(failuresAndFilters, i)
        }
    }

    function selectMutation(
        FuzzTestContext memory context
    )
        public
        returns (
            string memory name,
            bytes4 mutationSelector,
            bytes memory expectedRevertReason,
            MutationState memory mutationState
        )
    {
        // Mark each failure conditions as ineligible if no orders support them.
        IneligibilityFilter[] memory failuresAndFilters = declareFilters();

        // Ensure all failures have at least one associated filter.
        failuresAndFilters.ensureFilterSetForEachFailure();

        // Evaluate each filter and assign respective ineligible failures.
        context.setAllIneligibleFailures(failuresAndFilters);

        (name, mutationSelector, expectedRevertReason, mutationState) = context
            .failureDetails(
                context.selectEligibleFailure(),
                failuresAndFilters
            );
    }
}

library FailureDetailsLib {
    using FailureDetailsHelperLib for bytes4;
    using FailureDetailsHelperLib for FuzzTestContext;
    using MutationContextDeriverLib for FuzzTestContext;
    using FailureEligibilityLib for IneligibilityFilter[];

    bytes4 constant PANIC = bytes4(0x4e487b71);
    bytes4 constant ERROR_STRING = bytes4(0x08c379a0);

    function declareFailureDetails()
        internal
        pure
        returns (FailureDetails[] memory failureDetailsArray)
    {
        // Set details, including error selector, name, mutation selector, and
        // an optional function for deriving revert reasons, for each failure.
        // Create a longer array to avoid potentially cryptic OOR errors.
        failureDetailsArray = new FailureDetails[](uint256(Failure.length) + 9);
        uint256 i = 0;

        /////////////////// UPDATE THIS TO ADD FAILURE TESTS ///////////////////
        failureDetailsArray[i++] = SignatureVerificationErrors
            .InvalidSignature
            .selector
            .withOrder(
                "InvalidSignature",
                FuzzMutations.mutation_invalidSignature.selector
            );

        failureDetailsArray[i++] = SignatureVerificationErrors
            .InvalidSigner
            .selector
            .withOrder(
                "InvalidSigner_BadSignature",
                FuzzMutations.mutation_invalidSigner_BadSignature.selector
            );

        failureDetailsArray[i++] = SignatureVerificationErrors
            .InvalidSigner
            .selector
            .withOrder(
                "InvalidSigner_ModifiedOrder",
                FuzzMutations.mutation_invalidSigner_ModifiedOrder.selector
            );

        failureDetailsArray[i++] = SignatureVerificationErrors
            .BadSignatureV
            .selector
            .withOrder(
                "BadSignatureV",
                FuzzMutations.mutation_badSignatureV.selector,
                details_BadSignatureV
            );

        failureDetailsArray[i++] = SignatureVerificationErrors
            .BadContractSignature
            .selector
            .withOrder(
                "BadContractSignature_BadSignature",
                FuzzMutations
                    .mutation_badContractSignature_BadSignature
                    .selector
            );

        failureDetailsArray[i++] = SignatureVerificationErrors
            .BadContractSignature
            .selector
            .withOrder(
                "BadContractSignature_ModifiedOrder",
                FuzzMutations
                    .mutation_badContractSignature_ModifiedOrder
                    .selector
            );

        failureDetailsArray[i++] = SignatureVerificationErrors
            .BadContractSignature
            .selector
            .withOrder(
                "BadContractSignature_MissingMagic",
                FuzzMutations
                    .mutation_badContractSignature_MissingMagic
                    .selector
            );

        failureDetailsArray[i++] = ConsiderationEventsAndErrors
            .InvalidTime
            .selector
            .withOrder(
                "InvalidTime_NotStarted",
                FuzzMutations.mutation_invalidTime_NotStarted.selector,
                details_InvalidTime_NotStarted
            );

        failureDetailsArray[i++] = ConsiderationEventsAndErrors
            .InvalidTime
            .selector
            .withOrder(
                "InvalidTime_Expired",
                FuzzMutations.mutation_invalidTime_Expired.selector,
                details_InvalidTime_Expired
            );

        failureDetailsArray[i++] = ConsiderationEventsAndErrors
            .InvalidConduit
            .selector
            .withOrder(
                "InvalidConduit",
                FuzzMutations.mutation_invalidConduit.selector,
                details_InvalidConduit
            );

        failureDetailsArray[i++] = ConsiderationEventsAndErrors
            .BadFraction
            .selector
            .withOrder(
                "BadFraction_PartialContractOrder",
                FuzzMutations.mutation_badFraction_partialContractOrder.selector
            );

        failureDetailsArray[i++] = ConsiderationEventsAndErrors
            .BadFraction
            .selector
            .withOrder(
                "BadFraction_NoFill",
                FuzzMutations.mutation_badFraction_NoFill.selector
            );

        failureDetailsArray[i++] = ConsiderationEventsAndErrors
            .BadFraction
            .selector
            .withOrder(
                "BadFraction_Overfill",
                FuzzMutations.mutation_badFraction_Overfill.selector
            );

        failureDetailsArray[i++] = ConsiderationEventsAndErrors
            .CannotCancelOrder
            .selector
            .withOrder(
                "CannotCancelOrder",
                FuzzMutations.mutation_cannotCancelOrder.selector
            );

        failureDetailsArray[i++] = ConsiderationEventsAndErrors
            .OrderIsCancelled
            .selector
            .withOrder(
                "OrderIsCancelled",
                FuzzMutations.mutation_orderIsCancelled.selector,
                details_OrderIsCancelled
            );

        failureDetailsArray[i++] = ConsiderationEventsAndErrors
            .OrderAlreadyFilled
            .selector
            .withOrder(
                "OrderAlreadyFilled",
                FuzzMutations.mutation_orderAlreadyFilled.selector,
                details_OrderAlreadyFilled
            );

        failureDetailsArray[i++] = FulfillmentApplicationErrors
            .InvalidFulfillmentComponentData
            .selector
            .withGeneric(
                "InvalidFulfillmentComponentData",
                FuzzMutations.mutation_invalidFulfillmentComponentData.selector
            );

        failureDetailsArray[i++] = FulfillmentApplicationErrors
            .MissingFulfillmentComponentOnAggregation
            .selector
            .withGeneric(
                "MissingFulfillmentComponentOnAggregation",
                FuzzMutations
                    .mutation_missingFulfillmentComponentOnAggregation
                    .selector,
                details_MissingFulfillmentComponentOnAggregation
            );

        failureDetailsArray[i++] = FulfillmentApplicationErrors
            .OfferAndConsiderationRequiredOnFulfillment
            .selector
            .withGeneric(
                "OfferAndConsiderationRequiredOnFulfillment",
                FuzzMutations
                    .mutation_offerAndConsiderationRequiredOnFulfillment
                    .selector
            );

        failureDetailsArray[i++] = FulfillmentApplicationErrors
            .MismatchedFulfillmentOfferAndConsiderationComponents
            .selector
            .withGeneric(
                "MismatchedFulfillmentOfferAndConsiderationComponents",
                FuzzMutations
                    .mutation_mismatchedFulfillmentOfferAndConsiderationComponents
                    .selector,
                details_MismatchedFulfillmentOfferAndConsiderationComponents
            );
        failureDetailsArray[i++] = ERROR_STRING.withOrder(
            "Error_OfferItemMissingApproval",
            FuzzMutations.mutation_offerItemMissingApproval.selector,
            errorString("NOT_AUTHORIZED")
        );

        failureDetailsArray[i++] = ERROR_STRING.withOrder(
            "Error_CallerMissingApproval",
            FuzzMutations.mutation_callerMissingApproval.selector,
            errorString("NOT_AUTHORIZED")
        );

        failureDetailsArray[i++] = ConsiderationEventsAndErrors
            .InvalidMsgValue
            .selector
            .withOrder(
                "InvalidMsgValue",
                FuzzMutations.mutation_invalidMsgValue.selector,
                details_InvalidMsgValue
            );

        failureDetailsArray[i++] = ConsiderationEventsAndErrors
            .InsufficientNativeTokensSupplied
            .selector
            .withGeneric(
                "InsufficientNativeTokensSupplied",
                FuzzMutations.mutation_insufficientNativeTokensSupplied.selector
            );

        failureDetailsArray[i++] = ConsiderationEventsAndErrors
            .NativeTokenTransferGenericFailure
            .selector
            .withGeneric(
                "NativeTokenTransferGenericFailure",
                FuzzMutations
                    .mutation_insufficientNativeTokensSupplied
                    .selector,
                details_NativeTokenTransferGenericFailure
            );

        failureDetailsArray[i++] = CriteriaResolutionErrors
            .CriteriaNotEnabledForItem
            .selector
            .withGeneric(
                "CriteriaNotEnabledForItem",
                FuzzMutations.mutation_criteriaNotEnabledForItem.selector
            );

        failureDetailsArray[i++] = CriteriaResolutionErrors
            .InvalidProof
            .selector
            .withCriteria(
                "InvalidProof_Merkle",
                FuzzMutations.mutation_invalidMerkleProof.selector
            );

        failureDetailsArray[i++] = CriteriaResolutionErrors
            .InvalidProof
            .selector
            .withCriteria(
                "InvalidProof_Wildcard",
                FuzzMutations.mutation_invalidWildcardProof.selector
            );

        failureDetailsArray[i++] = CriteriaResolutionErrors
            .OrderCriteriaResolverOutOfRange
            .selector
            .withGeneric(
                "OrderCriteriaResolverOutOfRange",
                FuzzMutations.mutation_orderCriteriaResolverOutOfRange.selector,
                details_withZero
            );

        failureDetailsArray[i++] = CriteriaResolutionErrors
            .OfferCriteriaResolverOutOfRange
            .selector
            .withCriteria(
                "OfferCriteriaResolverOutOfRange",
                FuzzMutations.mutation_offerCriteriaResolverOutOfRange.selector
            );

        failureDetailsArray[i++] = CriteriaResolutionErrors
            .ConsiderationCriteriaResolverOutOfRange
            .selector
            .withCriteria(
                "ConsiderationCriteriaResolverOutOfRange",
                FuzzMutations
                    .mutation_considerationCriteriaResolverOutOfRange
                    .selector
            );

        failureDetailsArray[i++] = CriteriaResolutionErrors
            .UnresolvedOfferCriteria
            .selector
            .withCriteria(
                "UnresolvedOfferCriteria",
                FuzzMutations.mutation_unresolvedCriteria.selector,
                details_unresolvedCriteria
            );

        failureDetailsArray[i++] = CriteriaResolutionErrors
            .UnresolvedConsiderationCriteria
            .selector
            .withCriteria(
                "UnresolvedConsiderationCriteria",
                FuzzMutations.mutation_unresolvedCriteria.selector,
                details_unresolvedCriteria
            );
        ////////////////////////////////////////////////////////////////////////

        if (i != uint256(Failure.length)) {
            revert("FailureDetailsLib: incorrect # failures specified");
        }

        // Set the actual length of the array.
        assembly {
            mstore(failureDetailsArray, i)
        }
    }

    //////////////////// ADD NEW FUNCTIONS HERE WHEN NEEDED ////////////////////
    function details_NotAuthorized(
        FuzzTestContext memory /* context */,
        MutationState memory /* mutationState */,
        bytes4 errorSelector
    ) internal pure returns (bytes memory expectedRevertReason) {
        expectedRevertReason = abi.encodeWithSelector(
            errorSelector,
            "NOT_AUTHORIZED"
        );
    }

    function details_PanicUnderflow(
        FuzzTestContext memory /* context */,
        MutationState memory /* mutationState */,
        bytes4 errorSelector
    ) internal pure returns (bytes memory expectedRevertReason) {
        expectedRevertReason = abi.encodeWithSelector(errorSelector, 0x11);
    }

    function details_BadSignatureV(
        FuzzTestContext memory /* context */,
        MutationState memory /* mutationState */,
        bytes4 errorSelector
    ) internal pure returns (bytes memory expectedRevertReason) {
        expectedRevertReason = abi.encodeWithSelector(errorSelector, 0xff);
    }

    function details_InvalidTime_NotStarted(
        FuzzTestContext memory /* context */,
        MutationState memory /* mutationState */,
        bytes4 errorSelector
    ) internal view returns (bytes memory expectedRevertReason) {
        expectedRevertReason = abi.encodeWithSelector(
            errorSelector,
            block.timestamp + 1,
            block.timestamp + 2
        );
    }

    function details_InvalidTime_Expired(
        FuzzTestContext memory /* context */,
        MutationState memory /* mutationState */,
        bytes4 errorSelector
    ) internal view returns (bytes memory expectedRevertReason) {
        expectedRevertReason = abi.encodeWithSelector(
            errorSelector,
            block.timestamp - 1,
            block.timestamp
        );
    }

    function details_InvalidConduit(
        FuzzTestContext memory context,
        MutationState memory /* mutationState */,
        bytes4 errorSelector
    ) internal view returns (bytes memory expectedRevertReason) {
        bytes32 conduitKey = keccak256("invalid conduit");
        (address conduitAddr, ) = context.conduitController.getConduit(
            conduitKey
        );

        expectedRevertReason = abi.encodeWithSelector(
            errorSelector,
            conduitKey,
            conduitAddr
        );
    }

    function details_OrderIsCancelled(
        FuzzTestContext memory context,
        MutationState memory mutationState,
        bytes4 errorSelector
    ) internal pure returns (bytes memory expectedRevertReason) {
        expectedRevertReason = abi.encodeWithSelector(
            errorSelector,
            context.executionState.orderHashes[mutationState.selectedOrderIndex]
        );
    }

    function details_OrderAlreadyFilled(
        FuzzTestContext memory context,
        MutationState memory mutationState,
        bytes4 errorSelector
    ) internal pure returns (bytes memory expectedRevertReason) {
        expectedRevertReason = abi.encodeWithSelector(
            errorSelector,
            context.executionState.orderHashes[mutationState.selectedOrderIndex]
        );
    }

    function details_MissingFulfillmentComponentOnAggregation(
        FuzzTestContext memory /* context */,
        MutationState memory mutationState,
        bytes4 errorSelector
    ) internal pure returns (bytes memory expectedRevertReason) {
        expectedRevertReason = abi.encodeWithSelector(
            errorSelector,
            uint8(mutationState.side)
        );
    }

    function details_MismatchedFulfillmentOfferAndConsiderationComponents(
        FuzzTestContext memory /* context */,
        MutationState memory /* mutationState */,
        bytes4 errorSelector
    ) internal pure returns (bytes memory expectedRevertReason) {
        expectedRevertReason = abi.encodeWithSelector(
            errorSelector,
            uint256(0)
        );
    }

    function details_withZero(
        FuzzTestContext memory /* context */,
        MutationState memory /* mutationState */,
        bytes4 errorSelector
    ) internal pure returns (bytes memory expectedRevertReason) {
        expectedRevertReason = abi.encodeWithSelector(
            errorSelector,
            uint256(0)
        );
    }

    function details_InvalidMsgValue(
        FuzzTestContext memory context,
        MutationState memory /* mutationState */,
        bytes4 errorSelector
    ) internal pure returns (bytes memory expectedRevertReason) {
        uint256 value = context.executionState.value == 0 ? 1 : 0;
        expectedRevertReason = abi.encodeWithSelector(errorSelector, value);
    }

    function details_NativeTokenTransferGenericFailure(
        FuzzTestContext memory context,
        MutationState memory /* mutationState */,
        bytes4 errorSelector
    ) internal pure returns (bytes memory expectedRevertReason) {
        uint256 totalImplicitExecutions = (
            context.expectations.expectedImplicitPostExecutions.length
        );
        ReceivedItem memory item;
        if (context.expectations.expectedNativeTokensReturned == 0) {
            if (totalImplicitExecutions == 0) {
                revert(
                    "FailureDetailsLib: not enough implicit executions for unspent item return"
                );
            }

            bool foundNative;
            for (uint256 i = totalImplicitExecutions - 1; i >= 0; --i) {
                item = context.expectations.expectedImplicitPostExecutions[i].item;
                if (item.itemType == ItemType.NATIVE) {
                    foundNative = true;
                    break;
                }

                if (i == 0) {
                    break;
                }
            }

            if (!foundNative) {
                revert(
                    "FailureDetailsLib: no unspent native token item located with no returned native tokens"
                );
            }
        } else {
            if (totalImplicitExecutions > 2) {
                revert(
                    "FailureDetailsLib: not enough implicit executions for native token + unspent return"
                );
            }

            bool foundNative;
            for (uint256 i = totalImplicitExecutions - 1; i > 0; --i) {
<<<<<<< HEAD
                item = context
                    .expectations
                    .expectedImplicitExecutions[i - 1]
                    .item;
=======
                item = context.expectations.expectedImplicitPostExecutions[i - 1].item;
>>>>>>> 44cec9db
                if (item.itemType == ItemType.NATIVE) {
                    foundNative = true;
                    break;
                }
            }

            if (!foundNative) {
                revert(
                    "FailureDetailsLib: no unspent native token item located"
                );
            }
        }

        expectedRevertReason = abi.encodeWithSelector(
            errorSelector,
            context.executionState.recipient == address(0)
                ? context.executionState.caller
                : context.executionState.recipient,
            item.amount
        );
    }

    function details_unresolvedCriteria(
        FuzzTestContext memory /* context */,
        MutationState memory mutationState,
        bytes4 errorSelector
    ) internal pure returns (bytes memory expectedRevertReason) {
        CriteriaResolver memory resolver = mutationState
            .selectedCriteriaResolver;
        expectedRevertReason = abi.encodeWithSelector(
            errorSelector,
            resolver.orderIndex,
            resolver.index
        );
    }

    function errorString(
        string memory errorMessage
    )
        internal
        pure
        returns (
            function(FuzzTestContext memory, MutationState memory, bytes4)
                internal
                pure
                returns (bytes memory)
        )
    {
        if (
            keccak256(abi.encodePacked(errorMessage)) ==
            keccak256(abi.encodePacked("NOT_AUTHORIZED"))
        ) {
            return details_NotAuthorized;
        }

        revert("FailureDetailsLib: unsupported error string");
    }

    ////////////////////////////////////////////////////////////////////////////

    function failureDetails(
        FuzzTestContext memory context,
        Failure failure,
        IneligibilityFilter[] memory failuresAndFilters
    )
        internal
        view
        returns (
            string memory name,
            bytes4 mutationSelector,
            bytes memory revertReason,
            MutationState memory
        )
    {
        FailureDetails memory details = (
            declareFailureDetails()[uint256(failure)]
        );

        MutationState memory mutationState = context.deriveMutationContext(
            details.derivationMethod,
            failuresAndFilters.extractFirstFilterForFailure(failure)
        );

        return (
            details.name,
            details.mutationSelector,
            context.deriveRevertReason(
                mutationState,
                details.errorSelector,
                details.revertReasonDeriver
            ),
            mutationState
        );
    }
}<|MERGE_RESOLUTION|>--- conflicted
+++ resolved
@@ -772,14 +772,11 @@
 
             bool foundNative;
             for (uint256 i = totalImplicitExecutions - 1; i > 0; --i) {
-<<<<<<< HEAD
                 item = context
                     .expectations
-                    .expectedImplicitExecutions[i - 1]
+                    .expectedImplicitPostExecutions[i - 1]
                     .item;
-=======
-                item = context.expectations.expectedImplicitPostExecutions[i - 1].item;
->>>>>>> 44cec9db
+
                 if (item.itemType == ItemType.NATIVE) {
                     foundNative = true;
                     break;
