--- conflicted
+++ resolved
@@ -114,11 +114,8 @@
     NoContract, // Trying to transfer a token at an address that has no contract
     UnusedItemParameters_Token, // Native item with non-zero token
     UnusedItemParameters_Identifier, // Native or ERC20 item with non-zero identifier
-<<<<<<< HEAD
     ConsiderationNotMet,
-=======
     PartialFillsNotEnabledForOrder, // Partial fill on non-partial order type
->>>>>>> 5854e114
     length // NOT A FAILURE; used to get the number of failures in the enum
 }
 
@@ -374,17 +371,15 @@
                 MutationFilters.ineligibleForUnusedItemParameters_Identifier
             );
 
-<<<<<<< HEAD
         failuresAndFilters[i++] = Failure.ConsiderationNotMet.withOrder(
             MutationFilters.ineligibleForConsiderationNotMet
         );
-=======
+
         failuresAndFilters[i++] = Failure
             .PartialFillsNotEnabledForOrder
             .withOrder(
                 MutationFilters.ineligibleForPartialFillsNotEnabledForOrder
             );
->>>>>>> 5854e114
         ////////////////////////////////////////////////////////////////////////
 
         // Set the actual length of the array.
@@ -931,20 +926,21 @@
             );
 
         failureDetailsArray[i++] = ConsiderationEventsAndErrors
-<<<<<<< HEAD
+
             .ConsiderationNotMet
             .selector
             .withOrder(
                 "ConsiderationNotMet",
                 FuzzMutations.mutation_considerationNotMet.selector,
                 details_ConsiderationNotMet
-=======
+            );
+
+        failureDetailsArray[i++] = ConsiderationEventsAndErrors
             .PartialFillsNotEnabledForOrder
             .selector
             .withOrder(
                 "PartialFillsNotEnabledForOrder",
                 FuzzMutations.mutation_partialFillsNotEnabledForOrder.selector
->>>>>>> 5854e114
             );
         ////////////////////////////////////////////////////////////////////////
 
@@ -1178,24 +1174,29 @@
         );
     }
 
-<<<<<<< HEAD
+
     function details_ConsiderationNotMet(
-=======
-    function details_NoContract(
->>>>>>> 5854e114
         FuzzTestContext memory /* context */,
         MutationState memory mutationState,
         bytes4 errorSelector
     ) internal pure returns (bytes memory expectedRevertReason) {
         expectedRevertReason = abi.encodeWithSelector(
             errorSelector,
-<<<<<<< HEAD
             mutationState.selectedOrderIndex,
             mutationState.selectedOrder.parameters.consideration.length,
             100
-=======
+        );
+
+    function details_NoContract(
+        FuzzTestContext memory /* context */,
+        MutationState memory mutationState,
+        bytes4 errorSelector
+    ) internal pure returns (bytes memory expectedRevertReason) {
+        expectedRevertReason = abi.encodeWithSelector(
+            errorSelector,
+            mutationState.selectedOrderIndex,
+            mutationState.selectedOrder.parameters.consideration.length,
             mutationState.selectedArbitraryAddress
->>>>>>> 5854e114
         );
     }
 
