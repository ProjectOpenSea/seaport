--- conflicted
+++ resolved
@@ -51,31 +51,14 @@
 
 import { CriteriaResolverHelper } from "./CriteriaResolverHelper.sol";
 
-<<<<<<< HEAD
 import {
     FuzzGeneratorContext,
     FuzzGeneratorContextLib
 } from "./FuzzGeneratorContextLib.sol";
 
 import { TestStateGenerator } from "./FuzzGenerators.sol";
-=======
+
 import { Failure } from "./FuzzMutationSelectorLib.sol";
->>>>>>> 08e45abb
-
-struct FuzzParams {
-    uint256 seed;
-    uint256 totalOrders;
-    uint256 maxOfferItems;
-    uint256 maxConsiderationItems;
-}
-
-struct ReturnValues {
-    bool fulfilled;
-    bool cancelled;
-    bool validated;
-    bool[] availableOrders;
-    Execution[] executions;
-}
 
 interface TestHelpers {
     function balanceChecker() external view returns (ExpectedBalances);
@@ -129,6 +112,21 @@
     function allocateTokensAndApprovals(address _to, uint128 _amount) external;
 }
 
+struct FuzzParams {
+    uint256 seed;
+    uint256 totalOrders;
+    uint256 maxOfferItems;
+    uint256 maxConsiderationItems;
+}
+
+struct ReturnValues {
+    bool fulfilled;
+    bool cancelled;
+    bool validated;
+    bool[] availableOrders;
+    Execution[] executions;
+}
+
 struct Expectations {
     /**
      * @dev Expected zone calldata hashes.
@@ -144,12 +142,7 @@
      * @dev Expected Result state for each order. Indexes correspond to the
      *      indexes of the orders in the orders array.
      */
-<<<<<<< HEAD
     Result[] expectedResults;
-=======
-    address caller;
-    uint256 value;
->>>>>>> 08e45abb
     /**
      * @dev Expected executions.  Implicit means it doesn't correspond directly
      *      with a fulfillment that was passed in.
@@ -168,6 +161,8 @@
      *      topic0s.
      */
     bytes32[] expectedSeaportEventHashes;
+    bool[] ineligibleOrders;
+    bool[] ineligibleFailures;
 }
 
 struct ExecutionState {
@@ -227,6 +222,7 @@
      *      address before calling exec.
      */
     address caller;
+    uint256 value;
     /**
      * @dev A recipient address to be passed into fulfillAdvancedOrder,
      *      fulfillAvailableAdvancedOrders, or matchAdvancedOrders. Speciying a
@@ -287,7 +283,6 @@
      *      from all Seaport functions.
      */
     ReturnValues returnValues;
-<<<<<<< HEAD
     /**
      * @dev A struct containing expectations for the test. These are used to
      *      make assertions about the resulting test state.
@@ -304,10 +299,6 @@
      */
     FuzzGeneratorContext generatorContext;
     AdvancedOrdersSpace advancedOrdersSpace;
-=======
-    bool[] ineligibleOrders;
-    bool[] ineligibleFailures;
->>>>>>> 08e45abb
 }
 
 /**
@@ -377,7 +368,9 @@
                     expectedResults: results,
                     expectedAvailableOrders: new bool[](0),
                     expectedTransferEventHashes: expectedTransferEventHashes,
-                    expectedSeaportEventHashes: expectedSeaportEventHashes
+                    expectedSeaportEventHashes: expectedSeaportEventHashes,
+                    ineligibleOrders: new bool[](orders.length),
+                    ineligibleFailures: new bool[](uint256(Failure.length))
                 }),
                 executionState: ExecutionState({
                     initialOrders: orders,
@@ -393,13 +386,8 @@
                 }),
                 actualEvents: actualEvents,
                 testHelpers: TestHelpers(address(this)),
-<<<<<<< HEAD
                 generatorContext: FuzzGeneratorContextLib.empty(),
                 advancedOrdersSpace: TestStateGenerator.empty()
-=======
-                ineligibleOrders: new bool[](orders.length),
-                ineligibleFailures: new bool[](uint256(Failure.length))
->>>>>>> 08e45abb
             });
     }
 
@@ -495,7 +483,9 @@
     function withProvisionedIneligbleOrdersArray(
         FuzzTestContext memory context
     ) internal pure returns (FuzzTestContext memory) {
-        context.ineligibleOrders = new bool[](context.orders.length);
+        context.expectations.ineligibleOrders = new bool[](
+            context.executionState.orders.length
+        );
         return context;
     }
 
