--- conflicted
+++ resolved
@@ -17,6 +17,7 @@
     HashValidationZoneOfferer
 } from "../../../contracts/test/HashValidationZoneOfferer.sol";
 import { AdvancedOrder, FuzzHelpers } from "./helpers/FuzzHelpers.sol";
+import { CheckHelpers } from "./helpers/FuzzSetup.sol";
 
 contract FuzzEngineTest is FuzzEngine {
     using OfferItemLib for OfferItem;
@@ -32,9 +33,10 @@
     using FulfillmentComponentLib for FulfillmentComponent[];
     using ZoneParametersLib for AdvancedOrder[];
 
+    using CheckHelpers for FuzzTestContext;
+    using FuzzEngineLib for FuzzTestContext;
     using FuzzHelpers for AdvancedOrder;
     using FuzzHelpers for AdvancedOrder[];
-    using FuzzEngineLib for FuzzTestContext;
     using FuzzTestContextLib for FuzzTestContext;
 
     error ExampleErrorWithContextData(bytes signature);
@@ -472,10 +474,6 @@
     function test_exec_FulfillBasicOrder() public {
         AdvancedOrder[] memory orders = _setUpBasicOrder();
 
-        bytes4[] memory checks = new bytes4[](2);
-        checks[0] = this.check_orderFulfilled.selector;
-        checks[1] = this.check_orderStatusCorrect.selector;
-
         FuzzTestContext memory context = FuzzTestContextLib
             .from({
                 orders: orders,
@@ -494,6 +492,9 @@
                 orders[0].toBasicOrderParameters(orders[0].getBasicOrderType())
             );
 
+        context.registerCheck(this.check_orderFulfilled.selector);
+        context.registerCheck(this.check_orderStatusCorrect.selector);
+
         exec(context);
     }
 
@@ -501,10 +502,6 @@
     ///      always calls Seaport.fulfillBasicOrder_efficient_6GL6yc.
     function test_exec_FulfillBasicOrder_efficient_6GL6yc() public {
         AdvancedOrder[] memory orders = _setUpBasicOrder();
-
-        bytes4[] memory checks = new bytes4[](2);
-        checks[0] = this.check_orderFulfilled.selector;
-        checks[1] = this.check_orderStatusCorrect.selector;
 
         FuzzTestContext memory context = FuzzTestContextLib
             .from({
@@ -523,6 +520,9 @@
             .withBasicOrderParameters(
                 orders[0].toBasicOrderParameters(orders[0].getBasicOrderType())
             );
+
+        context.registerCheck(this.check_orderFulfilled.selector);
+        context.registerCheck(this.check_orderStatusCorrect.selector);
 
         exec(context);
     }
@@ -821,15 +821,6 @@
             FulfillmentComponent[][] memory considerationComponents
         ) = getNaiveFulfillmentComponents(advancedOrders);
 
-        bytes4[] memory checks = new bytes4[](3);
-        checks[0] = this.check_allOrdersFilled.selector;
-<<<<<<< HEAD
-        checks[1] = this.check_executionsPresent.selector;
-        checks[2] = this.check_orderStatusCorrect.selector;
-=======
-        checks[1] = this.check_executions.selector;
->>>>>>> 7301317d
-
         FuzzTestContext memory context = FuzzTestContextLib
             .from({
                 orders: advancedOrders,
@@ -844,10 +835,13 @@
                     maxConsiderationItems: 0
                 })
             )
-            .withChecks(checks)
             .withOfferFulfillments(offerComponents)
             .withConsiderationFulfillments(considerationComponents)
             .withMaximumFulfilled(2);
+
+        context.registerCheck(this.check_allOrdersFilled.selector);
+        context.registerCheck(this.check_executions.selector);
+        context.registerCheck(this.check_orderStatusCorrect.selector);
 
         exec(context);
         checkAll(context);
@@ -939,15 +933,6 @@
         (Fulfillment[] memory fulfillments, , ) = matcher
             .getMatchedFulfillments(orders);
 
-<<<<<<< HEAD
-        bytes4[] memory checks = new bytes4[](2);
-        checks[0] = this.check_executionsPresent.selector;
-        checks[1] = this.check_orderStatusCorrect.selector;
-=======
-        bytes4[] memory checks = new bytes4[](1);
-        checks[0] = this.check_executions.selector;
->>>>>>> 7301317d
-
         FuzzTestContext memory context = FuzzTestContextLib
             .from({ orders: orders, seaport: seaport, caller: offerer1.addr })
             .withFuzzParams(
@@ -958,8 +943,10 @@
                     maxConsiderationItems: 0
                 })
             )
-            .withChecks(checks)
             .withFulfillments(fulfillments);
+
+        context.registerCheck(this.check_executions.selector);
+        context.registerCheck(this.check_orderStatusCorrect.selector);
 
         exec(context);
         checkAll(context);
@@ -1051,15 +1038,6 @@
         (Fulfillment[] memory fulfillments, , ) = matcher
             .getMatchedFulfillments(advancedOrders);
 
-<<<<<<< HEAD
-        bytes4[] memory checks = new bytes4[](2);
-        checks[0] = this.check_executionsPresent.selector;
-        checks[1] = this.check_orderStatusCorrect.selector;
-=======
-        bytes4[] memory checks = new bytes4[](1);
-        checks[0] = this.check_executions.selector;
->>>>>>> 7301317d
-
         FuzzTestContext memory context = FuzzTestContextLib
             .from({
                 orders: advancedOrders,
@@ -1074,8 +1052,10 @@
                     maxConsiderationItems: 0
                 })
             )
-            .withChecks(checks)
             .withFulfillments(fulfillments);
+
+        context.registerCheck(this.check_executions.selector);
+        context.registerCheck(this.check_orderStatusCorrect.selector);
 
         exec(context);
         checkAll(context);
@@ -1111,9 +1091,6 @@
             extraData: bytes("")
         });
 
-        bytes4[] memory checks = new bytes4[](1);
-        checks[0] = this.check_orderValidated.selector;
-
         FuzzTestContext memory context = FuzzTestContextLib
             .from({ orders: orders, seaport: seaport, caller: address(this) })
             .withFuzzParams(
@@ -1123,8 +1100,9 @@
                     maxOfferItems: 0,
                     maxConsiderationItems: 0
                 })
-            )
-            .withChecks(checks);
+            );
+
+        context.registerCheck(this.check_orderValidated.selector);
 
         exec(context);
         checkAll(context);
@@ -1160,9 +1138,6 @@
             extraData: bytes("")
         });
 
-        bytes4[] memory checks = new bytes4[](1);
-        checks[0] = this.check_orderCancelled.selector;
-
         FuzzTestContext memory context = FuzzTestContextLib
             .from({ orders: orders, seaport: seaport, caller: offerer1.addr })
             .withFuzzParams(
@@ -1172,8 +1147,9 @@
                     maxOfferItems: 0,
                     maxConsiderationItems: 0
                 })
-            )
-            .withChecks(checks);
+            );
+
+        context.registerCheck(this.check_orderCancelled.selector);
 
         exec(context);
         checkAll(context);
@@ -1203,9 +1179,6 @@
             extraData: bytes("")
         });
 
-        bytes4[] memory checks = new bytes4[](1);
-        checks[0] = this.check_alwaysRevert.selector;
-
         FuzzTestContext memory context = FuzzTestContextLib
             .from({ orders: orders, seaport: seaport, caller: address(this) })
             .withFuzzParams(
@@ -1215,8 +1188,9 @@
                     maxOfferItems: 0,
                     maxConsiderationItems: 0
                 })
-            )
-            .withChecks(checks);
+            );
+
+        context.registerCheck(this.check_alwaysRevert.selector);
 
         exec(context);
 
@@ -1248,9 +1222,6 @@
             extraData: bytes("")
         });
 
-        bytes4[] memory checks = new bytes4[](1);
-        checks[0] = this.check_revertWithContextData.selector;
-
         FuzzTestContext memory context = FuzzTestContextLib
             .from({ orders: orders, seaport: seaport, caller: address(this) })
             .withFuzzParams(
@@ -1260,8 +1231,9 @@
                     maxOfferItems: 0,
                     maxConsiderationItems: 0
                 })
-            )
-            .withChecks(checks);
+            );
+
+        context.registerCheck(this.check_revertWithContextData.selector);
 
         exec(context);
 
@@ -1388,9 +1360,6 @@
             }
         }
 
-        bytes4[] memory checks = new bytes4[](1);
-        checks[0] = this.check_validateOrderExpectedDataHash.selector;
-
         FuzzTestContext memory context = FuzzTestContextLib
             .from({
                 orders: advancedOrders,
@@ -1399,8 +1368,11 @@
             })
             .withOfferFulfillments(offerComponents)
             .withConsiderationFulfillments(considerationComponents)
-            .withChecks(checks)
             .withMaximumFulfilled(2);
+
+        context.registerCheck(
+            this.check_validateOrderExpectedDataHash.selector
+        );
 
         context.expectedZoneCalldataHash = expectedCalldataHashes;
 
@@ -1437,9 +1409,6 @@
             extraData: bytes("")
         });
 
-        bytes4[] memory checks = new bytes4[](1);
-        checks[0] = this.check_orderCancelled.selector;
-
         FuzzTestContext memory context = FuzzTestContextLib
             .from({ orders: orders, seaport: seaport, caller: offerer1.addr })
             .withFuzzParams(
@@ -1449,8 +1418,9 @@
                     maxOfferItems: 0,
                     maxConsiderationItems: 0
                 })
-            )
-            .withChecks(checks);
+            );
+
+        context.registerCheck(this.check_orderCancelled.selector);
 
         run(context);
     }
