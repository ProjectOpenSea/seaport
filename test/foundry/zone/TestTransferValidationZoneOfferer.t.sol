--- conflicted
+++ resolved
@@ -49,13 +49,10 @@
 } from "../../../contracts/test/TestTransferValidationZoneOfferer.sol";
 
 import {
-<<<<<<< HEAD
     TestCalldataHashContractOfferer
 } from "../../../contracts/test/TestCalldataHashContractOfferer.sol";
 
-import "hardhat/console.sol";
-=======
-    FulfillAvailableHelper
+import { FulfillAvailableHelper
 } from "seaport-sol/fulfillments/available/FulfillAvailableHelper.sol";
 
 import {
@@ -63,7 +60,6 @@
 } from "seaport-sol/fulfillments/match/MatchFulfillmentHelper.sol";
 
 import { TestZone } from "./impl/TestZone.sol";
->>>>>>> 8cf8ac46
 
 contract TestTransferValidationZoneOffererTest is BaseOrderTest {
     using FulfillmentLib for Fulfillment;
@@ -596,28 +592,12 @@
                 orders[1].toAdvancedOrder(1, 1, "")
             );
 
-<<<<<<< HEAD
-            // Create the fulfillments for the offers.
-            offerFulfillments = SeaportArrays.FulfillmentComponentArrays(
-                SeaportArrays.FulfillmentComponents(
-                    FulfillmentComponentLib.fromDefault(FIRST_FIRST)
-                ),
-                SeaportArrays.FulfillmentComponents(
-                    FulfillmentComponentLib.fromDefault(SECOND_FIRST)
-                )
-            );
-
-            // Create the fulfillments for the considerations.
-            considerationFulfillments = SeaportArrays
-                .FulfillmentComponentArrays(
-                    FulfillmentComponentLib.fromDefaultMany(
-                        FIRST_SECOND__FIRST
-                    ),
-                    FulfillmentComponentLib.fromDefaultMany(
-                        FIRST_SECOND__SECOND
-                    )
-                );
-        }
+                (
+            FulfillmentComponent[][] memory offerFulfillments,
+            FulfillmentComponent[][] memory considerationFulfillments
+        ) = FulfillAvailableHelper.getAggregatedFulfillmentComponents(
+                advancedOrders
+            );
 
         uint256 offerer1Counter = context.seaport.getCounter(offerer1.addr);
 
@@ -633,17 +613,9 @@
             vm.expectEmit(true, false, false, true);
             emit DataHash(payloadHashes[i]);
         }
-=======
-        (
-            FulfillmentComponent[][] memory offerFulfillments,
-            FulfillmentComponent[][] memory considerationFulfillments
-        ) = FulfillAvailableHelper.getAggregatedFulfillmentComponents(
-                advancedOrders
-            );
 
         // Create the empty criteria resolvers.
         CriteriaResolver[] memory criteriaResolvers;
->>>>>>> 8cf8ac46
 
         // Make the call to Seaport.
         context.seaport.fulfillAvailableAdvancedOrders({
